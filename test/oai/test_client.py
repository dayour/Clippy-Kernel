--- conflicted
+++ resolved
@@ -17,13 +17,8 @@
 from autogen.cache.cache import Cache
 from autogen.oai.client import LEGACY_CACHE_DIR, LEGACY_DEFAULT_CACHE_SEED, OpenAIClient
 
-<<<<<<< HEAD
-from ..conftest import Credentials, reason, skip_openai  # noqa: E402
-=======
 from ..conftest import Credentials
->>>>>>> d0ecbd1c
-
-reason += " or openai>=1 not installed"
+
 TOOL_ENABLED = False
 try:
     import openai
@@ -31,22 +26,14 @@
 
     if openai.__version__ >= "1.1.0":
         TOOL_ENABLED = True
-<<<<<<< HEAD
-=======
-    from openai.types.chat.chat_completion import ChatCompletionMessage  # noqa: F401
->>>>>>> d0ecbd1c
 except ImportError:
     skip = True
 else:
     skip = False
 
 
-<<<<<<< HEAD
-@pytest.mark.skipif(skip, reason=reason)
-=======
-@pytest.mark.openai
-@pytest.mark.skipif(skip, reason="openai>=1 not installed")
->>>>>>> d0ecbd1c
+@pytest.mark.openai
+@pytest.mark.skipif(skip, reason="openai>=1 not installed")
 def test_aoai_chat_completion(credentials_azure_gpt_35_turbo: Credentials):
     config_list = credentials_azure_gpt_35_turbo.config_list
     client = OpenAIWrapper(config_list=config_list)
@@ -64,12 +51,8 @@
     print(client.extract_text_or_completion_object(response))
 
 
-<<<<<<< HEAD
-@pytest.mark.skipif(skip or not TOOL_ENABLED, reason=reason)
-=======
 @pytest.mark.openai
 @pytest.mark.skipif(skip or not TOOL_ENABLED, reason="openai>=1.1.0 not installed")
->>>>>>> d0ecbd1c
 def test_oai_tool_calling_extraction(credentials_gpt_4o_mini: Credentials):
     client = OpenAIWrapper(config_list=credentials_gpt_4o_mini.config_list)
     response = client.create(
@@ -119,12 +102,8 @@
     print(client.extract_text_or_completion_object(response))
 
 
-<<<<<<< HEAD
-@pytest.mark.skipif(skip, reason=reason)
-=======
-@pytest.mark.openai
-@pytest.mark.skipif(skip, reason="openai>=1 not installed")
->>>>>>> d0ecbd1c
+@pytest.mark.openai
+@pytest.mark.skipif(skip, reason="openai>=1 not installed")
 @pytest.mark.parametrize(
     "cache_seed",
     [
@@ -430,7 +409,7 @@
             [{"role": "user", "content": "2+2="}],
         ],
     )
-    @pytest.mark.skipif(skip, reason=reason)
+    @pytest.mark.skipif(skip, reason="openai>=1 not installed")
     def test_completition_o1_mini(self, o1_mini_client: OpenAIWrapper, messages: list[dict[str, str]]) -> None:
         self._test_completition(o1_mini_client, messages)
 
@@ -441,7 +420,8 @@
             [{"role": "user", "content": "2+2="}],
         ],
     )
-    @pytest.mark.skipif(skip, reason=reason)
+    @pytest.mark.skipif(skip, reason="openai>=1 not installed")
+    @pytest.mark.skip(reason="Wait for o1 to be available in CI")
     def test_completition_o1(self, o1_client: OpenAIWrapper, messages: list[dict[str, str]]) -> None:
         self._test_completition(o1_client, messages)
 
