--- conflicted
+++ resolved
@@ -403,7 +403,8 @@
         # List of Dictionaries containing the nested_chats and condition
         self._nested_chat_handoffs = []
 
-<<<<<<< HEAD
+        self.register_update_agent_state_before_reply(update_agent_state_before_reply)
+
         # Store conditional functions (and their ON_CONDITION instances) to add/remove later when transitioning to this agent
         self._conditional_functions = {}
 
@@ -414,14 +415,6 @@
     def _update_agent_state_hook(self, agent: Agent, messages: Optional[List[Dict]] = None) -> None:
         """Hook to update the agent state and update conditional functions."""
         self._update_conditional_functions()
-
-    def _set_to_tool_execution(self, context_variables: Optional[Dict[str, Any]] = None):
-        """Set to a special instance of SwarmAgent that is responsible for executing tool calls from other swarm agents.
-        This agent will be used internally and should not be visible to the user.
-
-        It will execute the tool calls and referenced context_variables and next_agent accordingly.
-=======
-        self.register_update_agent_state_before_reply(update_agent_state_before_reply)
 
     def register_update_agent_state_before_reply(self, functions: Optional[Union[List[Callable], Callable]]):
         """
@@ -476,7 +469,6 @@
         This agent will be used internally and should not be visible to the user.
 
         It will execute the tool calls and update the referenced context_variables and next_agent accordingly.
->>>>>>> 190a93dc
         """
         self._next_agent = None
         self._reply_func_list.clear()
