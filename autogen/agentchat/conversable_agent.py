# Copyright (c) 2023 - 2024, Owners of https://github.com/ag2ai
#
# SPDX-License-Identifier: Apache-2.0
#
# Portions derived from  https://github.com/microsoft/autogen are under the MIT License.
# SPDX-License-Identifier: MIT
import asyncio
import copy
import functools
import inspect
import json
import logging
import re
import warnings
from collections import defaultdict
from typing import Any, Callable, Dict, List, Literal, Optional, Tuple, Type, TypeVar, Union

from openai import BadRequestError

from autogen.agentchat.chat import _post_process_carryover_item
from autogen.exception_utils import InvalidCarryOverType, SenderRequired

from .._pydantic import BaseModel, model_dump
from ..cache.cache import AbstractCache
from ..code_utils import (
    PYTHON_VARIANTS,
    UNKNOWN,
    check_can_use_docker_or_throw,
    content_str,
    decide_use_docker,
    execute_code,
    extract_code,
    infer_lang,
)
from ..coding.base import CodeExecutor
from ..coding.factory import CodeExecutorFactory
from ..formatting_utils import colored
from ..function_utils import get_function_schema, load_basemodels_if_needed, serialize_to_str
from ..io.base import IOStream
from ..oai.client import ModelClient, OpenAIWrapper
from ..runtime_logging import log_event, log_function_use, log_new_agent, logging_enabled
from .agent import Agent, LLMAgent
from .chat import ChatResult, a_initiate_chats, initiate_chats
from .utils import consolidate_chat_info, gather_usage_summary

__all__ = ("ConversableAgent",)

logger = logging.getLogger(__name__)

F = TypeVar("F", bound=Callable[..., Any])


class ConversableAgent(LLMAgent):
    """(In preview) A class for generic conversable agents which can be configured as assistant or user proxy.

    After receiving each message, the agent will send a reply to the sender unless the msg is a termination msg.
    For example, AssistantAgent and UserProxyAgent are subclasses of this class,
    configured with different default settings.

    To modify auto reply, override `generate_reply` method.
    To disable/enable human response in every turn, set `human_input_mode` to "NEVER" or "ALWAYS".
    To modify the way to get human input, override `get_human_input` method.
    To modify the way to execute code blocks, single code block, or function call, override `execute_code_blocks`,
    `run_code`, and `execute_function` methods respectively.
    """

    DEFAULT_CONFIG = False  # False or dict, the default config for llm inference
    MAX_CONSECUTIVE_AUTO_REPLY = 100  # maximum number of consecutive auto replies (subject to future change)

    DEFAULT_SUMMARY_PROMPT = "Summarize the takeaway from the conversation. Do not add any introductory phrases."
    DEFAULT_SUMMARY_METHOD = "last_msg"
    llm_config: Union[Dict, Literal[False]]

    def __init__(
        self,
        name: str,
        system_message: Optional[Union[str, List]] = "You are a helpful AI Assistant.",
        is_termination_msg: Optional[Callable[[Dict], bool]] = None,
        max_consecutive_auto_reply: Optional[int] = None,
        human_input_mode: Literal["ALWAYS", "NEVER", "TERMINATE"] = "TERMINATE",
        function_map: Optional[Dict[str, Callable]] = None,
        code_execution_config: Union[Dict, Literal[False]] = False,
        llm_config: Optional[Union[Dict, Literal[False]]] = None,
        default_auto_reply: Union[str, Dict] = "",
        description: Optional[str] = None,
        chat_messages: Optional[Dict[Agent, List[Dict]]] = None,
        silent: Optional[bool] = None,
<<<<<<< HEAD
=======
        context_variables: Optional[Dict[str, Any]] = None,
        response_format: Optional[BaseModel] = None,
>>>>>>> a366da3c
    ):
        """
        Args:
            name (str): name of the agent.
            system_message (str or list): system message for the ChatCompletion inference.
            is_termination_msg (function): a function that takes a message in the form of a dictionary
                and returns a boolean value indicating if this received message is a termination message.
                The dict can contain the following keys: "content", "role", "name", "function_call".
            max_consecutive_auto_reply (int): the maximum number of consecutive auto replies.
                default to None (no limit provided, class attribute MAX_CONSECUTIVE_AUTO_REPLY will be used as the limit in this case).
                When set to 0, no auto reply will be generated.
            human_input_mode (str): whether to ask for human inputs every time a message is received.
                Possible values are "ALWAYS", "TERMINATE", "NEVER".
                (1) When "ALWAYS", the agent prompts for human input every time a message is received.
                    Under this mode, the conversation stops when the human input is "exit",
                    or when is_termination_msg is True and there is no human input.
                (2) When "TERMINATE", the agent only prompts for human input only when a termination message is received or
                    the number of auto reply reaches the max_consecutive_auto_reply.
                (3) When "NEVER", the agent will never prompt for human input. Under this mode, the conversation stops
                    when the number of auto reply reaches the max_consecutive_auto_reply or when is_termination_msg is True.
            function_map (dict[str, callable]): Mapping function names (passed to openai) to callable functions, also used for tool calls.
            code_execution_config (dict or False): config for the code execution.
                To disable code execution, set to False. Otherwise, set to a dictionary with the following keys:
                - work_dir (Optional, str): The working directory for the code execution.
                    If None, a default working directory will be used.
                    The default working directory is the "extensions" directory under
                    "path_to_autogen".
                - use_docker (Optional, list, str or bool): The docker image to use for code execution.
                    Default is True, which means the code will be executed in a docker container. A default list of images will be used.
                    If a list or a str of image name(s) is provided, the code will be executed in a docker container
                    with the first image successfully pulled.
                    If False, the code will be executed in the current environment.
                    We strongly recommend using docker for code execution.
                - timeout (Optional, int): The maximum execution time in seconds.
                - last_n_messages (Experimental, int or str): The number of messages to look back for code execution.
                    If set to 'auto', it will scan backwards through all messages arriving since the agent last spoke, which is typically the last time execution was attempted. (Default: auto)
            llm_config (dict or False or None): llm inference configuration.
                Please refer to [OpenAIWrapper.create](/docs/reference/oai/client#create)
                for available options.
                When using OpenAI or Azure OpenAI endpoints, please specify a non-empty 'model' either in `llm_config` or in each config of 'config_list' in `llm_config`.
                To disable llm-based auto reply, set to False.
                When set to None, will use self.DEFAULT_CONFIG, which defaults to False.
            default_auto_reply (str or dict): default auto reply when no code execution or llm-based reply is generated.
            description (str): a short description of the agent. This description is used by other agents
                (e.g. the GroupChatManager) to decide when to call upon this agent. (Default: system_message)
            chat_messages (dict or None): the previous chat messages that this agent had in the past with other agents.
                Can be used to give the agent a memory by providing the chat history. This will allow the agent to
                resume previous had conversations. Defaults to an empty chat history.
            silent (bool or None): (Experimental) whether to print the message sent. If None, will use the value of
                silent in each function.
<<<<<<< HEAD
=======
            context_variables (dict or None): Context variables that provide a persistent context for the agent.
                Note: Will maintain a reference to the passed in context variables (enabling a shared context)
                Only used in Swarms at this stage:
                https://ag2ai.github.io/ag2/docs/reference/agentchat/contrib/swarm_agent
            response_format (BaseModel): Used to specify structured response format for the agent. Currently only available for the OpenAI client.
>>>>>>> a366da3c
        """
        # we change code_execution_config below and we have to make sure we don't change the input
        # in case of UserProxyAgent, without this we could even change the default value {}
        code_execution_config = (
            code_execution_config.copy() if hasattr(code_execution_config, "copy") else code_execution_config
        )

        self._name = name
        # a dictionary of conversations, default value is list
        if chat_messages is None:
            self._oai_messages = defaultdict(list)
        else:
            self._oai_messages = chat_messages

        self._oai_system_message = [{"content": system_message, "role": "system"}]
        self._description = description if description is not None else system_message
        self._is_termination_msg = (
            is_termination_msg
            if is_termination_msg is not None
            else (lambda x: content_str(x.get("content")) == "TERMINATE")
        )
        self.silent = silent
        # Take a copy to avoid modifying the given dict
        if isinstance(llm_config, dict):
            try:
                llm_config = copy.deepcopy(llm_config)
            except TypeError as e:
                raise TypeError(
                    "Please implement __deepcopy__ method for each value class in llm_config to support deepcopy."
                    " Refer to the docs for more details: https://ag2ai.github.io/ag2/docs/topics/llm_configuration#adding-http-client-in-llm_config-for-proxy"
                ) from e

        self._validate_llm_config(llm_config)

        if logging_enabled():
            log_new_agent(self, locals())

        # Initialize standalone client cache object.
        self.client_cache = None

        self.human_input_mode = human_input_mode
        self._max_consecutive_auto_reply = (
            max_consecutive_auto_reply if max_consecutive_auto_reply is not None else self.MAX_CONSECUTIVE_AUTO_REPLY
        )
        self._consecutive_auto_reply_counter = defaultdict(int)
        self._max_consecutive_auto_reply_dict = defaultdict(self.max_consecutive_auto_reply)
        self._function_map = (
            {}
            if function_map is None
            else {name: callable for name, callable in function_map.items() if self._assert_valid_name(name)}
        )
        self._default_auto_reply = default_auto_reply
        self._reply_func_list = []
        self._human_input = []
        self.reply_at_receive = defaultdict(bool)
        self.register_reply([Agent, None], ConversableAgent.generate_oai_reply)
        self.register_reply([Agent, None], ConversableAgent.a_generate_oai_reply, ignore_async_in_sync_chat=True)

        self._context_variables = context_variables if context_variables is not None else {}

        # Setting up code execution.
        # Do not register code execution reply if code execution is disabled.
        if code_execution_config is not False:
            # If code_execution_config is None, set it to an empty dict.
            if code_execution_config is None:
                warnings.warn(
                    "Using None to signal a default code_execution_config is deprecated. "
                    "Use {} to use default or False to disable code execution.",
                    stacklevel=2,
                )
                code_execution_config = {}
            if not isinstance(code_execution_config, dict):
                raise ValueError("code_execution_config must be a dict or False.")

            # We have got a valid code_execution_config.
            self._code_execution_config = code_execution_config

            if self._code_execution_config.get("executor") is not None:
                if "use_docker" in self._code_execution_config:
                    raise ValueError(
                        "'use_docker' in code_execution_config is not valid when 'executor' is set. Use the appropriate arg in the chosen executor instead."
                    )

                if "work_dir" in self._code_execution_config:
                    raise ValueError(
                        "'work_dir' in code_execution_config is not valid when 'executor' is set. Use the appropriate arg in the chosen executor instead."
                    )

                if "timeout" in self._code_execution_config:
                    raise ValueError(
                        "'timeout' in code_execution_config is not valid when 'executor' is set. Use the appropriate arg in the chosen executor instead."
                    )

                # Use the new code executor.
                self._code_executor = CodeExecutorFactory.create(self._code_execution_config)
                self.register_reply([Agent, None], ConversableAgent._generate_code_execution_reply_using_executor)
            else:
                # Legacy code execution using code_utils.
                use_docker = self._code_execution_config.get("use_docker", None)
                use_docker = decide_use_docker(use_docker)
                check_can_use_docker_or_throw(use_docker)
                self._code_execution_config["use_docker"] = use_docker
                self.register_reply([Agent, None], ConversableAgent.generate_code_execution_reply)
        else:
            # Code execution is disabled.
            self._code_execution_config = False

        self.register_reply([Agent, None], ConversableAgent.generate_tool_calls_reply)
        self.register_reply([Agent, None], ConversableAgent.a_generate_tool_calls_reply, ignore_async_in_sync_chat=True)
        self.register_reply([Agent, None], ConversableAgent.generate_function_call_reply)
        self.register_reply(
            [Agent, None], ConversableAgent.a_generate_function_call_reply, ignore_async_in_sync_chat=True
        )
        self.register_reply([Agent, None], ConversableAgent.check_termination_and_human_reply)
        self.register_reply(
            [Agent, None], ConversableAgent.a_check_termination_and_human_reply, ignore_async_in_sync_chat=True
        )

        # Registered hooks are kept in lists, indexed by hookable method, to be called in their order of registration.
        # New hookable methods should be added to this list as required to support new agent capabilities.
        self.hook_lists: Dict[str, List[Callable]] = {
            "process_last_received_message": [],
            "process_all_messages_before_reply": [],
            "process_message_before_send": [],
        }

    def _validate_llm_config(self, llm_config):
        assert llm_config in (None, False) or isinstance(
            llm_config, dict
        ), "llm_config must be a dict or False or None."
        if llm_config is None:
            llm_config = self.DEFAULT_CONFIG
        self.llm_config = self.DEFAULT_CONFIG if llm_config is None else llm_config
        # TODO: more complete validity check
        if self.llm_config in [{}, {"config_list": []}, {"config_list": [{"model": ""}]}]:
            raise ValueError(
                "When using OpenAI or Azure OpenAI endpoints, specify a non-empty 'model' either in 'llm_config' or in each config of 'config_list'."
            )
        self.client = None if self.llm_config is False else OpenAIWrapper(**self.llm_config)

    @staticmethod
    def _is_silent(agent: Agent, silent: Optional[bool] = False) -> bool:
        return agent.silent if agent.silent is not None else silent

    @property
    def name(self) -> str:
        """Get the name of the agent."""
        return self._name

    @property
    def description(self) -> str:
        """Get the description of the agent."""
        return self._description

    @description.setter
    def description(self, description: str):
        """Set the description of the agent."""
        self._description = description

    @property
    def code_executor(self) -> Optional[CodeExecutor]:
        """The code executor used by this agent. Returns None if code execution is disabled."""
        if not hasattr(self, "_code_executor"):
            return None
        return self._code_executor

    def register_reply(
        self,
        trigger: Union[Type[Agent], str, Agent, Callable[[Agent], bool], List],
        reply_func: Callable,
        position: int = 0,
        config: Optional[Any] = None,
        reset_config: Optional[Callable] = None,
        *,
        ignore_async_in_sync_chat: bool = False,
        remove_other_reply_funcs: bool = False,
    ):
        """Register a reply function.

        The reply function will be called when the trigger matches the sender.
        The function registered later will be checked earlier by default.
        To change the order, set the position to a positive integer.

        Both sync and async reply functions can be registered. The sync reply function will be triggered
        from both sync and async chats. However, an async reply function will only be triggered from async
        chats (initiated with `ConversableAgent.a_initiate_chat`). If an `async` reply function is registered
        and a chat is initialized with a sync function, `ignore_async_in_sync_chat` determines the behaviour as follows:
                if `ignore_async_in_sync_chat` is set to `False` (default value), an exception will be raised, and
                if `ignore_async_in_sync_chat` is set to `True`, the reply function will be ignored.

        Args:
            trigger (Agent class, str, Agent instance, callable, or list): the trigger.
                    If a class is provided, the reply function will be called when the sender is an instance of the class.
                    If a string is provided, the reply function will be called when the sender's name matches the string.
                    If an agent instance is provided, the reply function will be called when the sender is the agent instance.
                    If a callable is provided, the reply function will be called when the callable returns True.
                    If a list is provided, the reply function will be called when any of the triggers in the list is activated.
                    If None is provided, the reply function will be called only when the sender is None.
                    Note: Be sure to register `None` as a trigger if you would like to trigger an auto-reply function with non-empty messages and `sender=None`.
            reply_func (Callable): the reply function.
                The function takes a recipient agent, a list of messages, a sender agent and a config as input and returns a reply message.

                ```python
                def reply_func(
                    recipient: ConversableAgent,
                    messages: Optional[List[Dict]] = None,
                    sender: Optional[Agent] = None,
                    config: Optional[Any] = None,
                ) -> Tuple[bool, Union[str, Dict, None]]:
                ```
            position (int): the position of the reply function in the reply function list.
                The function registered later will be checked earlier by default.
                To change the order, set the position to a positive integer.
            config (Any): the config to be passed to the reply function.
                When an agent is reset, the config will be reset to the original value.
            reset_config (Callable): the function to reset the config.
                The function returns None. Signature: ```def reset_config(config: Any)```
            ignore_async_in_sync_chat (bool): whether to ignore the async reply function in sync chats. If `False`, an exception
                will be raised if an async reply function is registered and a chat is initialized with a sync
                function.
            remove_other_reply_funcs (bool): whether to remove other reply functions when registering this reply function.
        """
        if not isinstance(trigger, (type, str, Agent, Callable, list)):
            raise ValueError("trigger must be a class, a string, an agent, a callable or a list.")
        if remove_other_reply_funcs:
            self._reply_func_list.clear()
        self._reply_func_list.insert(
            position,
            {
                "trigger": trigger,
                "reply_func": reply_func,
                "config": copy.copy(config),
                "init_config": config,
                "reset_config": reset_config,
                "ignore_async_in_sync_chat": ignore_async_in_sync_chat and inspect.iscoroutinefunction(reply_func),
            },
        )

    def replace_reply_func(self, old_reply_func: Callable, new_reply_func: Callable):
        """Replace a registered reply function with a new one.

        Args:
            old_reply_func (Callable): the old reply function to be replaced.
            new_reply_func (Callable): the new reply function to replace the old one.
        """
        for f in self._reply_func_list:
            if f["reply_func"] == old_reply_func:
                f["reply_func"] = new_reply_func

    @staticmethod
    def _get_chats_to_run(
        chat_queue: List[Dict[str, Any]], recipient: Agent, messages: Union[str, Callable], sender: Agent, config: Any
    ) -> List[Dict[str, Any]]:
        """A simple chat reply function.
        This function initiate one or a sequence of chats between the "recipient" and the agents in the
        chat_queue.

        It extracts and returns a summary from the nested chat based on the "summary_method" in each chat in chat_queue.

        Returns:
            Tuple[bool, str]: A tuple where the first element indicates the completion of the chat, and the second element contains the summary of the last chat if any chats were initiated.
        """
        last_msg = messages[-1].get("content")
        chat_to_run = []
        for i, c in enumerate(chat_queue):
            current_c = c.copy()
            if current_c.get("sender") is None:
                current_c["sender"] = recipient
            message = current_c.get("message")
            # If message is not provided in chat_queue, we by default use the last message from the original chat history as the first message in this nested chat (for the first chat in the chat queue).
            # NOTE: This setting is prone to change.
            if message is None and i == 0:
                message = last_msg
            if callable(message):
                message = message(recipient, messages, sender, config)
            # We only run chat that has a valid message. NOTE: This is prone to change dependin on applications.
            if message:
                current_c["message"] = message
                chat_to_run.append(current_c)
        return chat_to_run

    @staticmethod
    def _summary_from_nested_chats(
        chat_queue: List[Dict[str, Any]], recipient: Agent, messages: Union[str, Callable], sender: Agent, config: Any
    ) -> Tuple[bool, Union[str, None]]:
        """A simple chat reply function.
        This function initiate one or a sequence of chats between the "recipient" and the agents in the
        chat_queue.

        It extracts and returns a summary from the nested chat based on the "summary_method" in each chat in chat_queue.

        Returns:
            Tuple[bool, str]: A tuple where the first element indicates the completion of the chat, and the second element contains the summary of the last chat if any chats were initiated.
        """
        chat_to_run = ConversableAgent._get_chats_to_run(chat_queue, recipient, messages, sender, config)
        if not chat_to_run:
            return True, None
        res = initiate_chats(chat_to_run)
        return True, res[-1].summary

    @staticmethod
    async def _a_summary_from_nested_chats(
        chat_queue: List[Dict[str, Any]], recipient: Agent, messages: Union[str, Callable], sender: Agent, config: Any
    ) -> Tuple[bool, Union[str, None]]:
        """A simple chat reply function.
        This function initiate one or a sequence of chats between the "recipient" and the agents in the
        chat_queue.

        It extracts and returns a summary from the nested chat based on the "summary_method" in each chat in chat_queue.

        Returns:
            Tuple[bool, str]: A tuple where the first element indicates the completion of the chat, and the second element contains the summary of the last chat if any chats were initiated.
        """
        chat_to_run = ConversableAgent._get_chats_to_run(chat_queue, recipient, messages, sender, config)
        if not chat_to_run:
            return True, None
        res = await a_initiate_chats(chat_to_run)
        index_of_last_chat = chat_to_run[-1]["chat_id"]
        return True, res[index_of_last_chat].summary

    def register_nested_chats(
        self,
        chat_queue: List[Dict[str, Any]],
        trigger: Union[Type[Agent], str, Agent, Callable[[Agent], bool], List],
        reply_func_from_nested_chats: Union[str, Callable] = "summary_from_nested_chats",
        position: int = 2,
        use_async: Union[bool, None] = None,
        **kwargs,
    ) -> None:
        """Register a nested chat reply function.
        Args:
            chat_queue (list): a list of chat objects to be initiated. If use_async is used, then all messages in chat_queue must have a chat-id associated with them.
            trigger (Agent class, str, Agent instance, callable, or list): refer to `register_reply` for details.
            reply_func_from_nested_chats (Callable, str): the reply function for the nested chat.
                The function takes a chat_queue for nested chat, recipient agent, a list of messages, a sender agent and a config as input and returns a reply message.
                Default to "summary_from_nested_chats", which corresponds to a built-in reply function that get summary from the nested chat_queue.
            ```python
            def reply_func_from_nested_chats(
                chat_queue: List[Dict],
                recipient: ConversableAgent,
                messages: Optional[List[Dict]] = None,
                sender: Optional[Agent] = None,
                config: Optional[Any] = None,
            ) -> Tuple[bool, Union[str, Dict, None]]:
            ```
            position (int): Ref to `register_reply` for details. Default to 2. It means we first check the termination and human reply, then check the registered nested chat reply.
            use_async: Uses a_initiate_chats internally to start nested chats. If the original chat is initiated with a_initiate_chats, you may set this to true so nested chats do not run in sync.
            kwargs: Ref to `register_reply` for details.
        """
        if use_async:
            for chat in chat_queue:
                if chat.get("chat_id") is None:
                    raise ValueError("chat_id is required for async nested chats")

        if use_async:
            if reply_func_from_nested_chats == "summary_from_nested_chats":
                reply_func_from_nested_chats = self._a_summary_from_nested_chats
            if not callable(reply_func_from_nested_chats) or not inspect.iscoroutinefunction(
                reply_func_from_nested_chats
            ):
                raise ValueError("reply_func_from_nested_chats must be a callable and a coroutine")

            async def wrapped_reply_func(recipient, messages=None, sender=None, config=None):
                return await reply_func_from_nested_chats(chat_queue, recipient, messages, sender, config)

        else:
            if reply_func_from_nested_chats == "summary_from_nested_chats":
                reply_func_from_nested_chats = self._summary_from_nested_chats
            if not callable(reply_func_from_nested_chats):
                raise ValueError("reply_func_from_nested_chats must be a callable")

            def wrapped_reply_func(recipient, messages=None, sender=None, config=None):
                return reply_func_from_nested_chats(chat_queue, recipient, messages, sender, config)

        functools.update_wrapper(wrapped_reply_func, reply_func_from_nested_chats)

        self.register_reply(
            trigger,
            wrapped_reply_func,
            position,
            kwargs.get("config"),
            kwargs.get("reset_config"),
            ignore_async_in_sync_chat=(
                not use_async if use_async is not None else kwargs.get("ignore_async_in_sync_chat")
            ),
        )

    def get_context(self, key: str, default: Any = None) -> Any:
        """
        Get a context variable by key.
        Args:
            key: The key to look up
            default: Value to return if key doesn't exist
        Returns:
            The value associated with the key, or default if not found
        """
        return self._context_variables.get(key, default)

    def set_context(self, key: str, value: Any) -> None:
        """
        Set a context variable.
        Args:
            key: The key to set
            value: The value to associate with the key
        """
        self._context_variables[key] = value

    def update_context(self, context_variables: Dict[str, Any]) -> None:
        """
        Update multiple context variables at once.
        Args:
            context_variables: Dictionary of variables to update/add
        """
        self._context_variables.update(context_variables)

    def pop_context(self, key: str, default: Any = None) -> Any:
        """
        Remove and return a context variable.
        Args:
            key: The key to remove
            default: Value to return if key doesn't exist
        Returns:
            The value that was removed, or default if key not found
        """
        return self._context_variables.pop(key, default)

    @property
    def system_message(self) -> str:
        """Return the system message."""
        return self._oai_system_message[0]["content"]

    def update_system_message(self, system_message: str) -> None:
        """Update the system message.

        Args:
            system_message (str): system message for the ChatCompletion inference.
        """
        self._oai_system_message[0]["content"] = system_message

    def update_max_consecutive_auto_reply(self, value: int, sender: Optional[Agent] = None):
        """Update the maximum number of consecutive auto replies.

        Args:
            value (int): the maximum number of consecutive auto replies.
            sender (Agent): when the sender is provided, only update the max_consecutive_auto_reply for that sender.
        """
        if sender is None:
            self._max_consecutive_auto_reply = value
            for k in self._max_consecutive_auto_reply_dict:
                self._max_consecutive_auto_reply_dict[k] = value
        else:
            self._max_consecutive_auto_reply_dict[sender] = value

    def max_consecutive_auto_reply(self, sender: Optional[Agent] = None) -> int:
        """The maximum number of consecutive auto replies."""
        return self._max_consecutive_auto_reply if sender is None else self._max_consecutive_auto_reply_dict[sender]

    @property
    def chat_messages(self) -> Dict[Agent, List[Dict]]:
        """A dictionary of conversations from agent to list of messages."""
        return self._oai_messages

    def chat_messages_for_summary(self, agent: Agent) -> List[Dict]:
        """A list of messages as a conversation to summarize."""
        return self._oai_messages[agent]

    def last_message(self, agent: Optional[Agent] = None) -> Optional[Dict]:
        """The last message exchanged with the agent.

        Args:
            agent (Agent): The agent in the conversation.
                If None and more than one agent's conversations are found, an error will be raised.
                If None and only one conversation is found, the last message of the only conversation will be returned.

        Returns:
            The last message exchanged with the agent.
        """
        if agent is None:
            n_conversations = len(self._oai_messages)
            if n_conversations == 0:
                return None
            if n_conversations == 1:
                for conversation in self._oai_messages.values():
                    return conversation[-1]
            raise ValueError("More than one conversation is found. Please specify the sender to get the last message.")
        if agent not in self._oai_messages.keys():
            raise KeyError(
                f"The agent '{agent.name}' is not present in any conversation. No history available for this agent."
            )
        return self._oai_messages[agent][-1]

    @property
    def use_docker(self) -> Union[bool, str, None]:
        """Bool value of whether to use docker to execute the code,
        or str value of the docker image name to use, or None when code execution is disabled.
        """
        return None if self._code_execution_config is False else self._code_execution_config.get("use_docker")

    @staticmethod
    def _message_to_dict(message: Union[Dict, str]) -> Dict:
        """Convert a message to a dictionary.

        The message can be a string or a dictionary. The string will be put in the "content" field of the new dictionary.
        """
        if isinstance(message, str):
            return {"content": message}
        elif isinstance(message, dict):
            return message
        else:
            return dict(message)

    @staticmethod
    def _normalize_name(name):
        """
        LLMs sometimes ask functions while ignoring their own format requirements, this function should be used to replace invalid characters with "_".

        Prefer _assert_valid_name for validating user configuration or input
        """
        return re.sub(r"[^a-zA-Z0-9_-]", "_", name)[:64]

    @staticmethod
    def _assert_valid_name(name):
        """
        Ensure that configured names are valid, raises ValueError if not.

        For munging LLM responses use _normalize_name to ensure LLM specified names don't break the API.
        """
        if not re.match(r"^[a-zA-Z0-9_-]+$", name):
            raise ValueError(f"Invalid name: {name}. Only letters, numbers, '_' and '-' are allowed.")
        if len(name) > 64:
            raise ValueError(f"Invalid name: {name}. Name must be less than 64 characters.")
        return name

    def _append_oai_message(self, message: Union[Dict, str], role, conversation_id: Agent, is_sending: bool) -> bool:
        """Append a message to the ChatCompletion conversation.

        If the message received is a string, it will be put in the "content" field of the new dictionary.
        If the message received is a dictionary but does not have any of the three fields "content", "function_call", or "tool_calls",
            this message is not a valid ChatCompletion message.
        If only "function_call" or "tool_calls" is provided, "content" will be set to None if not provided, and the role of the message will be forced "assistant".

        Args:
            message (dict or str): message to be appended to the ChatCompletion conversation.
            role (str): role of the message, can be "assistant" or "function".
            conversation_id (Agent): id of the conversation, should be the recipient or sender.
            is_sending (bool): If the agent (aka self) is sending to the conversation_id agent, otherwise receiving.

        Returns:
            bool: whether the message is appended to the ChatCompletion conversation.
        """
        message = self._message_to_dict(message)
        # create oai message to be appended to the oai conversation that can be passed to oai directly.
        oai_message = {
            k: message[k]
            for k in ("content", "function_call", "tool_calls", "tool_responses", "tool_call_id", "name", "context")
            if k in message and message[k] is not None
        }
        if "content" not in oai_message:
            if "function_call" in oai_message or "tool_calls" in oai_message:
                oai_message["content"] = None  # if only function_call is provided, content will be set to None.
            else:
                return False

        if message.get("role") in ["function", "tool"]:
            oai_message["role"] = message.get("role")
            if "tool_responses" in oai_message:
                for tool_response in oai_message["tool_responses"]:
                    tool_response["content"] = str(tool_response["content"])
        elif "override_role" in message:
            # If we have a direction to override the role then set the
            # role accordingly. Used to customise the role for the
            # select speaker prompt.
            oai_message["role"] = message.get("override_role")
        else:
            oai_message["role"] = role

        if oai_message.get("function_call", False) or oai_message.get("tool_calls", False):
            oai_message["role"] = "assistant"  # only messages with role 'assistant' can have a function call.
        elif "name" not in oai_message:
            # If we don't have a name field, append it
            if is_sending:
                oai_message["name"] = self.name
            else:
                oai_message["name"] = conversation_id.name

        self._oai_messages[conversation_id].append(oai_message)

        return True

    def _process_message_before_send(
        self, message: Union[Dict, str], recipient: Agent, silent: bool
    ) -> Union[Dict, str]:
        """Process the message before sending it to the recipient."""
        hook_list = self.hook_lists["process_message_before_send"]
        for hook in hook_list:
            message = hook(
                sender=self, message=message, recipient=recipient, silent=ConversableAgent._is_silent(self, silent)
            )
        return message

    def send(
        self,
        message: Union[Dict, str],
        recipient: Agent,
        request_reply: Optional[bool] = None,
        silent: Optional[bool] = False,
    ):
        """Send a message to another agent.

        Args:
            message (dict or str): message to be sent.
                The message could contain the following fields:
                - content (str or List): Required, the content of the message. (Can be None)
                - function_call (str): the name of the function to be called.
                - name (str): the name of the function to be called.
                - role (str): the role of the message, any role that is not "function"
                    will be modified to "assistant".
                - context (dict): the context of the message, which will be passed to
                    [OpenAIWrapper.create](../oai/client#create).
                    For example, one agent can send a message A as:
        ```python
        {
            "content": lambda context: context["use_tool_msg"],
            "context": {
                "use_tool_msg": "Use tool X if they are relevant."
            }
        }
        ```
                    Next time, one agent can send a message B with a different "use_tool_msg".
                    Then the content of message A will be refreshed to the new "use_tool_msg".
                    So effectively, this provides a way for an agent to send a "link" and modify
                    the content of the "link" later.
            recipient (Agent): the recipient of the message.
            request_reply (bool or None): whether to request a reply from the recipient.
            silent (bool or None): (Experimental) whether to print the message sent.

        Raises:
            ValueError: if the message can't be converted into a valid ChatCompletion message.
        """
        message = self._process_message_before_send(message, recipient, ConversableAgent._is_silent(self, silent))
        # When the agent composes and sends the message, the role of the message is "assistant"
        # unless it's "function".
        valid = self._append_oai_message(message, "assistant", recipient, is_sending=True)
        if valid:
            recipient.receive(message, self, request_reply, silent)
        else:
            raise ValueError(
                "Message can't be converted into a valid ChatCompletion message. Either content or function_call must be provided."
            )

    async def a_send(
        self,
        message: Union[Dict, str],
        recipient: Agent,
        request_reply: Optional[bool] = None,
        silent: Optional[bool] = False,
    ):
        """(async) Send a message to another agent.

        Args:
            message (dict or str): message to be sent.
                The message could contain the following fields:
                - content (str or List): Required, the content of the message. (Can be None)
                - function_call (str): the name of the function to be called.
                - name (str): the name of the function to be called.
                - role (str): the role of the message, any role that is not "function"
                    will be modified to "assistant".
                - context (dict): the context of the message, which will be passed to
                    [OpenAIWrapper.create](../oai/client#create).
                    For example, one agent can send a message A as:
        ```python
        {
            "content": lambda context: context["use_tool_msg"],
            "context": {
                "use_tool_msg": "Use tool X if they are relevant."
            }
        }
        ```
                    Next time, one agent can send a message B with a different "use_tool_msg".
                    Then the content of message A will be refreshed to the new "use_tool_msg".
                    So effectively, this provides a way for an agent to send a "link" and modify
                    the content of the "link" later.
            recipient (Agent): the recipient of the message.
            request_reply (bool or None): whether to request a reply from the recipient.
            silent (bool or None): (Experimental) whether to print the message sent.

        Raises:
            ValueError: if the message can't be converted into a valid ChatCompletion message.
        """
        message = self._process_message_before_send(message, recipient, ConversableAgent._is_silent(self, silent))
        # When the agent composes and sends the message, the role of the message is "assistant"
        # unless it's "function".
        valid = self._append_oai_message(message, "assistant", recipient, is_sending=True)
        if valid:
            await recipient.a_receive(message, self, request_reply, silent)
        else:
            raise ValueError(
                "Message can't be converted into a valid ChatCompletion message. Either content or function_call must be provided."
            )

    def _print_received_message(self, message: Union[Dict, str], sender: Agent, skip_head: bool = False):
        iostream = IOStream.get_default()
        # print the message received
        if not skip_head:
            iostream.print(colored(sender.name, "yellow"), "(to", f"{self.name}):\n", flush=True)
        message = self._message_to_dict(message)

        if message.get("tool_responses"):  # Handle tool multi-call responses
            for tool_response in message["tool_responses"]:
                self._print_received_message(tool_response, sender, skip_head=True)
            if message.get("role") == "tool":
                return  # If role is tool, then content is just a concatenation of all tool_responses

        if message.get("role") in ["function", "tool"]:
            if message["role"] == "function":
                id_key = "name"
            else:
                id_key = "tool_call_id"
            id = message.get(id_key, "No id found")
            func_print = f"***** Response from calling {message['role']} ({id}) *****"
            iostream.print(colored(func_print, "green"), flush=True)
            iostream.print(message["content"], flush=True)
            iostream.print(colored("*" * len(func_print), "green"), flush=True)
        else:
            content = message.get("content")
            if content is not None:
                if "context" in message:
                    content = OpenAIWrapper.instantiate(
                        content,
                        message["context"],
                        self.llm_config and self.llm_config.get("allow_format_str_template", False),
                    )
                iostream.print(content_str(content), flush=True)
            if "function_call" in message and message["function_call"]:
                function_call = dict(message["function_call"])
                func_print = (
                    f"***** Suggested function call: {function_call.get('name', '(No function name found)')} *****"
                )
                iostream.print(colored(func_print, "green"), flush=True)
                iostream.print(
                    "Arguments: \n",
                    function_call.get("arguments", "(No arguments found)"),
                    flush=True,
                    sep="",
                )
                iostream.print(colored("*" * len(func_print), "green"), flush=True)
            if "tool_calls" in message and message["tool_calls"]:
                for tool_call in message["tool_calls"]:
                    id = tool_call.get("id", "No tool call id found")
                    function_call = dict(tool_call.get("function", {}))
                    func_print = f"***** Suggested tool call ({id}): {function_call.get('name', '(No function name found)')} *****"
                    iostream.print(colored(func_print, "green"), flush=True)
                    iostream.print(
                        "Arguments: \n",
                        function_call.get("arguments", "(No arguments found)"),
                        flush=True,
                        sep="",
                    )
                    iostream.print(colored("*" * len(func_print), "green"), flush=True)

        iostream.print("\n", "-" * 80, flush=True, sep="")

    def _process_received_message(self, message: Union[Dict, str], sender: Agent, silent: bool):
        # When the agent receives a message, the role of the message is "user". (If 'role' exists and is 'function', it will remain unchanged.)
        valid = self._append_oai_message(message, "user", sender, is_sending=False)
        if logging_enabled():
            log_event(self, "received_message", message=message, sender=sender.name, valid=valid)

        if not valid:
            raise ValueError(
                "Received message can't be converted into a valid ChatCompletion message. Either content or function_call must be provided."
            )

        if not ConversableAgent._is_silent(sender, silent):
            self._print_received_message(message, sender)

    def receive(
        self,
        message: Union[Dict, str],
        sender: Agent,
        request_reply: Optional[bool] = None,
        silent: Optional[bool] = False,
    ):
        """Receive a message from another agent.

        Once a message is received, this function sends a reply to the sender or stop.
        The reply can be generated automatically or entered manually by a human.

        Args:
            message (dict or str): message from the sender. If the type is dict, it may contain the following reserved fields (either content or function_call need to be provided).
                1. "content": content of the message, can be None.
                2. "function_call": a dictionary containing the function name and arguments. (deprecated in favor of "tool_calls")
                3. "tool_calls": a list of dictionaries containing the function name and arguments.
                4. "role": role of the message, can be "assistant", "user", "function", "tool".
                    This field is only needed to distinguish between "function" or "assistant"/"user".
                5. "name": In most cases, this field is not needed. When the role is "function", this field is needed to indicate the function name.
                6. "context" (dict): the context of the message, which will be passed to
                    [OpenAIWrapper.create](../oai/client#create).
            sender: sender of an Agent instance.
            request_reply (bool or None): whether a reply is requested from the sender.
                If None, the value is determined by `self.reply_at_receive[sender]`.
            silent (bool or None): (Experimental) whether to print the message received.

        Raises:
            ValueError: if the message can't be converted into a valid ChatCompletion message.
        """
        self._process_received_message(message, sender, silent)
        if request_reply is False or request_reply is None and self.reply_at_receive[sender] is False:
            return
        reply = self.generate_reply(messages=self.chat_messages[sender], sender=sender)
        if reply is not None:
            self.send(reply, sender, silent=silent)

    async def a_receive(
        self,
        message: Union[Dict, str],
        sender: Agent,
        request_reply: Optional[bool] = None,
        silent: Optional[bool] = False,
    ):
        """(async) Receive a message from another agent.

        Once a message is received, this function sends a reply to the sender or stop.
        The reply can be generated automatically or entered manually by a human.

        Args:
            message (dict or str): message from the sender. If the type is dict, it may contain the following reserved fields (either content or function_call need to be provided).
                1. "content": content of the message, can be None.
                2. "function_call": a dictionary containing the function name and arguments. (deprecated in favor of "tool_calls")
                3. "tool_calls": a list of dictionaries containing the function name and arguments.
                4. "role": role of the message, can be "assistant", "user", "function".
                    This field is only needed to distinguish between "function" or "assistant"/"user".
                5. "name": In most cases, this field is not needed. When the role is "function", this field is needed to indicate the function name.
                6. "context" (dict): the context of the message, which will be passed to
                    [OpenAIWrapper.create](../oai/client#create).
            sender: sender of an Agent instance.
            request_reply (bool or None): whether a reply is requested from the sender.
                If None, the value is determined by `self.reply_at_receive[sender]`.
            silent (bool or None): (Experimental) whether to print the message received.

        Raises:
            ValueError: if the message can't be converted into a valid ChatCompletion message.
        """
        self._process_received_message(message, sender, silent)
        if request_reply is False or request_reply is None and self.reply_at_receive[sender] is False:
            return
        reply = await self.a_generate_reply(sender=sender)
        if reply is not None:
            await self.a_send(reply, sender, silent=silent)

    def _prepare_chat(
        self,
        recipient: "ConversableAgent",
        clear_history: bool,
        prepare_recipient: bool = True,
        reply_at_receive: bool = True,
    ) -> None:
        self.reset_consecutive_auto_reply_counter(recipient)
        self.reply_at_receive[recipient] = reply_at_receive
        if clear_history:
            self.clear_history(recipient)
            self._human_input = []
        if prepare_recipient:
            recipient._prepare_chat(self, clear_history, False, reply_at_receive)

    def _raise_exception_on_async_reply_functions(self) -> None:
        """Raise an exception if any async reply functions are registered.

        Raises:
            RuntimeError: if any async reply functions are registered.
        """
        reply_functions = {
            f["reply_func"] for f in self._reply_func_list if not f.get("ignore_async_in_sync_chat", False)
        }

        async_reply_functions = [f for f in reply_functions if inspect.iscoroutinefunction(f)]
        if async_reply_functions:
            msg = (
                "Async reply functions can only be used with ConversableAgent.a_initiate_chat(). The following async reply functions are found: "
                + ", ".join([f.__name__ for f in async_reply_functions])
            )

            raise RuntimeError(msg)

    def initiate_chat(
        self,
        recipient: "ConversableAgent",
        clear_history: bool = True,
        silent: Optional[bool] = False,
        cache: Optional[AbstractCache] = None,
        max_turns: Optional[int] = None,
        summary_method: Optional[Union[str, Callable]] = DEFAULT_SUMMARY_METHOD,
        summary_args: Optional[dict] = {},
        message: Optional[Union[Dict, str, Callable]] = None,
        **kwargs,
    ) -> ChatResult:
        """Initiate a chat with the recipient agent.

        Reset the consecutive auto reply counter.
        If `clear_history` is True, the chat history with the recipient agent will be cleared.


        Args:
            recipient: the recipient agent.
            clear_history (bool): whether to clear the chat history with the agent. Default is True.
            silent (bool or None): (Experimental) whether to print the messages for this conversation. Default is False.
            cache (AbstractCache or None): the cache client to be used for this conversation. Default is None.
            max_turns (int or None): the maximum number of turns for the chat between the two agents. One turn means one conversation round trip. Note that this is different from
                [max_consecutive_auto_reply](#max_consecutive_auto_reply) which is the maximum number of consecutive auto replies; and it is also different from [max_rounds in GroupChat](./groupchat#groupchat-objects) which is the maximum number of rounds in a group chat session.
                If max_turns is set to None, the chat will continue until a termination condition is met. Default is None.
            summary_method (str or callable): a method to get a summary from the chat. Default is DEFAULT_SUMMARY_METHOD, i.e., "last_msg".

            Supported strings are "last_msg" and "reflection_with_llm":
                - when set to "last_msg", it returns the last message of the dialog as the summary.
                - when set to "reflection_with_llm", it returns a summary extracted using an llm client.
                    `llm_config` must be set in either the recipient or sender.

            A callable summary_method should take the recipient and sender agent in a chat as input and return a string of summary. E.g.,

            ```python
            def my_summary_method(
                sender: ConversableAgent,
                recipient: ConversableAgent,
                summary_args: dict,
            ):
                return recipient.last_message(sender)["content"]
            ```
            summary_args (dict): a dictionary of arguments to be passed to the summary_method.
                One example key is "summary_prompt", and value is a string of text used to prompt a LLM-based agent (the sender or receiver agent) to reflect
                on the conversation and extract a summary when summary_method is "reflection_with_llm".
                The default summary_prompt is DEFAULT_SUMMARY_PROMPT, i.e., "Summarize takeaway from the conversation. Do not add any introductory phrases. If the intended request is NOT properly addressed, please point it out."
                Another available key is "summary_role", which is the role of the message sent to the agent in charge of summarizing. Default is "system".
            message (str, dict or Callable): the initial message to be sent to the recipient. Needs to be provided. Otherwise, input() will be called to get the initial message.
                - If a string or a dict is provided, it will be used as the initial message.        `generate_init_message` is called to generate the initial message for the agent based on this string and the context.
                    If dict, it may contain the following reserved fields (either content or tool_calls need to be provided).

                        1. "content": content of the message, can be None.
                        2. "function_call": a dictionary containing the function name and arguments. (deprecated in favor of "tool_calls")
                        3. "tool_calls": a list of dictionaries containing the function name and arguments.
                        4. "role": role of the message, can be "assistant", "user", "function".
                            This field is only needed to distinguish between "function" or "assistant"/"user".
                        5. "name": In most cases, this field is not needed. When the role is "function", this field is needed to indicate the function name.
                        6. "context" (dict): the context of the message, which will be passed to
                            [OpenAIWrapper.create](../oai/client#create).

                - If a callable is provided, it will be called to get the initial message in the form of a string or a dict.
                    If the returned type is dict, it may contain the reserved fields mentioned above.

                    Example of a callable message (returning a string):

            ```python
            def my_message(sender: ConversableAgent, recipient: ConversableAgent, context: dict) -> Union[str, Dict]:
                carryover = context.get("carryover", "")
                if isinstance(message, list):
                    carryover = carryover[-1]
                final_msg = "Write a blogpost." + "\\nContext: \\n" + carryover
                return final_msg
            ```

                    Example of a callable message (returning a dict):

            ```python
            def my_message(sender: ConversableAgent, recipient: ConversableAgent, context: dict) -> Union[str, Dict]:
                final_msg = {}
                carryover = context.get("carryover", "")
                if isinstance(message, list):
                    carryover = carryover[-1]
                final_msg["content"] = "Write a blogpost." + "\\nContext: \\n" + carryover
                final_msg["context"] = {"prefix": "Today I feel"}
                return final_msg
            ```
            **kwargs: any additional information. It has the following reserved fields:
                - "carryover": a string or a list of string to specify the carryover information to be passed to this chat.
                    If provided, we will combine this carryover (by attaching a "context: " string and the carryover content after the message content) with the "message" content when generating the initial chat
                    message in `generate_init_message`.
                - "verbose": a boolean to specify whether to print the message and carryover in a chat. Default is False.

        Raises:
            RuntimeError: if any async reply functions are registered and not ignored in sync chat.

        Returns:
            ChatResult: an ChatResult object.
        """
        _chat_info = locals().copy()
        _chat_info["sender"] = self
        consolidate_chat_info(_chat_info, uniform_sender=self)
        for agent in [self, recipient]:
            agent._raise_exception_on_async_reply_functions()
            agent.previous_cache = agent.client_cache
            agent.client_cache = cache
        if isinstance(max_turns, int):
            self._prepare_chat(recipient, clear_history, reply_at_receive=False)
            for _ in range(max_turns):
                if _ == 0:
                    if isinstance(message, Callable):
                        msg2send = message(_chat_info["sender"], _chat_info["recipient"], kwargs)
                    else:
                        msg2send = self.generate_init_message(message, **kwargs)
                else:
                    msg2send = self.generate_reply(messages=self.chat_messages[recipient], sender=recipient)
                if msg2send is None:
                    break
                self.send(msg2send, recipient, request_reply=True, silent=silent)
        else:
            self._prepare_chat(recipient, clear_history)
            if isinstance(message, Callable):
                msg2send = message(_chat_info["sender"], _chat_info["recipient"], kwargs)
            else:
                msg2send = self.generate_init_message(message, **kwargs)
            self.send(msg2send, recipient, silent=silent)
        summary = self._summarize_chat(
            summary_method,
            summary_args,
            recipient,
            cache=cache,
        )
        for agent in [self, recipient]:
            agent.client_cache = agent.previous_cache
            agent.previous_cache = None
        chat_result = ChatResult(
            chat_history=self.chat_messages[recipient],
            summary=summary,
            cost=gather_usage_summary([self, recipient]),
            human_input=self._human_input,
        )
        return chat_result

    async def a_initiate_chat(
        self,
        recipient: "ConversableAgent",
        clear_history: bool = True,
        silent: Optional[bool] = False,
        cache: Optional[AbstractCache] = None,
        max_turns: Optional[int] = None,
        summary_method: Optional[Union[str, Callable]] = DEFAULT_SUMMARY_METHOD,
        summary_args: Optional[dict] = {},
        message: Optional[Union[str, Callable]] = None,
        **kwargs,
    ) -> ChatResult:
        """(async) Initiate a chat with the recipient agent.

        Reset the consecutive auto reply counter.
        If `clear_history` is True, the chat history with the recipient agent will be cleared.
        `a_generate_init_message` is called to generate the initial message for the agent.

        Args: Please refer to `initiate_chat`.

        Returns:
            ChatResult: an ChatResult object.
        """
        _chat_info = locals().copy()
        _chat_info["sender"] = self
        consolidate_chat_info(_chat_info, uniform_sender=self)
        for agent in [self, recipient]:
            agent.previous_cache = agent.client_cache
            agent.client_cache = cache
        if isinstance(max_turns, int):
            self._prepare_chat(recipient, clear_history, reply_at_receive=False)
            for _ in range(max_turns):
                if _ == 0:
                    if isinstance(message, Callable):
                        msg2send = message(_chat_info["sender"], _chat_info["recipient"], kwargs)
                    else:
                        msg2send = await self.a_generate_init_message(message, **kwargs)
                else:
                    msg2send = await self.a_generate_reply(messages=self.chat_messages[recipient], sender=recipient)
                if msg2send is None:
                    break
                await self.a_send(msg2send, recipient, request_reply=True, silent=silent)
        else:
            self._prepare_chat(recipient, clear_history)
            if isinstance(message, Callable):
                msg2send = message(_chat_info["sender"], _chat_info["recipient"], kwargs)
            else:
                msg2send = await self.a_generate_init_message(message, **kwargs)
            await self.a_send(msg2send, recipient, silent=silent)
        summary = self._summarize_chat(
            summary_method,
            summary_args,
            recipient,
            cache=cache,
        )
        for agent in [self, recipient]:
            agent.client_cache = agent.previous_cache
            agent.previous_cache = None
        chat_result = ChatResult(
            chat_history=self.chat_messages[recipient],
            summary=summary,
            cost=gather_usage_summary([self, recipient]),
            human_input=self._human_input,
        )
        return chat_result

    def _summarize_chat(
        self,
        summary_method,
        summary_args,
        recipient: Optional[Agent] = None,
        cache: Optional[AbstractCache] = None,
    ) -> str:
        """Get a chat summary from an agent participating in a chat.

        Args:
            summary_method (str or callable): the summary_method to get the summary.
                The callable summary_method should take the recipient and sender agent in a chat as input and return a string of summary. E.g,
                ```python
                def my_summary_method(
                    sender: ConversableAgent,
                    recipient: ConversableAgent,
                    summary_args: dict,
                ):
                    return recipient.last_message(sender)["content"]
                ```
            summary_args (dict): a dictionary of arguments to be passed to the summary_method.
            recipient: the recipient agent in a chat.
            prompt (str): the prompt used to get a summary when summary_method is "reflection_with_llm".

        Returns:
            str: a chat summary from the agent.
        """
        summary = ""
        if summary_method is None:
            return summary
        if "cache" not in summary_args:
            summary_args["cache"] = cache
        if summary_method == "reflection_with_llm":
            summary_method = self._reflection_with_llm_as_summary
        elif summary_method == "last_msg":
            summary_method = self._last_msg_as_summary

        if isinstance(summary_method, Callable):
            summary = summary_method(self, recipient, summary_args)
        else:
            raise ValueError(
                "If not None, the summary_method must be a string from [`reflection_with_llm`, `last_msg`] or a callable."
            )
        return summary

    @staticmethod
    def _last_msg_as_summary(sender, recipient, summary_args) -> str:
        """Get a chat summary from the last message of the recipient."""
        summary = ""
        try:
            content = recipient.last_message(sender)["content"]
            if isinstance(content, str):
                summary = content.replace("TERMINATE", "")
            elif isinstance(content, list):
                # Remove the `TERMINATE` word in the content list.
                summary = "\n".join(
                    x["text"].replace("TERMINATE", "") for x in content if isinstance(x, dict) and "text" in x
                )
        except (IndexError, AttributeError) as e:
            warnings.warn(f"Cannot extract summary using last_msg: {e}. Using an empty str as summary.", UserWarning)
        return summary

    @staticmethod
    def _reflection_with_llm_as_summary(sender, recipient, summary_args):
        prompt = summary_args.get("summary_prompt")
        prompt = ConversableAgent.DEFAULT_SUMMARY_PROMPT if prompt is None else prompt
        if not isinstance(prompt, str):
            raise ValueError("The summary_prompt must be a string.")
        msg_list = recipient.chat_messages_for_summary(sender)
        agent = sender if recipient is None else recipient
        role = summary_args.get("summary_role", None)
        if role and not isinstance(role, str):
            raise ValueError("The summary_role in summary_arg must be a string.")
        try:
            summary = sender._reflection_with_llm(
                prompt, msg_list, llm_agent=agent, cache=summary_args.get("cache"), role=role
            )
        except BadRequestError as e:
            warnings.warn(
                f"Cannot extract summary using reflection_with_llm: {e}. Using an empty str as summary.", UserWarning
            )
            summary = ""
        return summary

    def _reflection_with_llm(
        self,
        prompt,
        messages,
        llm_agent: Optional[Agent] = None,
        cache: Optional[AbstractCache] = None,
        role: Union[str, None] = None,
    ) -> str:
        """Get a chat summary using reflection with an llm client based on the conversation history.

        Args:
            prompt (str): The prompt (in this method it is used as system prompt) used to get the summary.
            messages (list): The messages generated as part of a chat conversation.
            llm_agent: the agent with an llm client.
            cache (AbstractCache or None): the cache client to be used for this conversation.
            role (str): the role of the message, usually "system" or "user". Default is "system".
        """
        if not role:
            role = "system"

        system_msg = [
            {
                "role": role,
                "content": prompt,
            }
        ]

        messages = messages + system_msg
        if llm_agent and llm_agent.client is not None:
            llm_client = llm_agent.client
        elif self.client is not None:
            llm_client = self.client
        else:
            raise ValueError("No OpenAIWrapper client is found.")
        response = self._generate_oai_reply_from_client(llm_client=llm_client, messages=messages, cache=cache)
        return response

    def _check_chat_queue_for_sender(self, chat_queue: List[Dict[str, Any]]) -> List[Dict[str, Any]]:
        """
        Check the chat queue and add the "sender" key if it's missing.

        Args:
            chat_queue (List[Dict[str, Any]]): A list of dictionaries containing chat information.

        Returns:
            List[Dict[str, Any]]: A new list of dictionaries with the "sender" key added if it was missing.
        """
        chat_queue_with_sender = []
        for chat_info in chat_queue:
            if chat_info.get("sender") is None:
                chat_info["sender"] = self
            chat_queue_with_sender.append(chat_info)
        return chat_queue_with_sender

    def initiate_chats(self, chat_queue: List[Dict[str, Any]]) -> List[ChatResult]:
        """(Experimental) Initiate chats with multiple agents.

        Args:
            chat_queue (List[Dict]): a list of dictionaries containing the information of the chats.
                Each dictionary should contain the input arguments for [`initiate_chat`](conversable_agent#initiate_chat)

        Returns: a list of ChatResult objects corresponding to the finished chats in the chat_queue.
        """
        _chat_queue = self._check_chat_queue_for_sender(chat_queue)
        self._finished_chats = initiate_chats(_chat_queue)
        return self._finished_chats

    async def a_initiate_chats(self, chat_queue: List[Dict[str, Any]]) -> Dict[int, ChatResult]:
        _chat_queue = self._check_chat_queue_for_sender(chat_queue)
        self._finished_chats = await a_initiate_chats(_chat_queue)
        return self._finished_chats

    def get_chat_results(self, chat_index: Optional[int] = None) -> Union[List[ChatResult], ChatResult]:
        """A summary from the finished chats of particular agents."""
        if chat_index is not None:
            return self._finished_chats[chat_index]
        else:
            return self._finished_chats

    def reset(self):
        """Reset the agent."""
        self.clear_history()
        self.reset_consecutive_auto_reply_counter()
        self.stop_reply_at_receive()
        if self.client is not None:
            self.client.clear_usage_summary()
        for reply_func_tuple in self._reply_func_list:
            if reply_func_tuple["reset_config"] is not None:
                reply_func_tuple["reset_config"](reply_func_tuple["config"])
            else:
                reply_func_tuple["config"] = copy.copy(reply_func_tuple["init_config"])

    def stop_reply_at_receive(self, sender: Optional[Agent] = None):
        """Reset the reply_at_receive of the sender."""
        if sender is None:
            self.reply_at_receive.clear()
        else:
            self.reply_at_receive[sender] = False

    def reset_consecutive_auto_reply_counter(self, sender: Optional[Agent] = None):
        """Reset the consecutive_auto_reply_counter of the sender."""
        if sender is None:
            self._consecutive_auto_reply_counter.clear()
        else:
            self._consecutive_auto_reply_counter[sender] = 0

    def clear_history(self, recipient: Optional[Agent] = None, nr_messages_to_preserve: Optional[int] = None):
        """Clear the chat history of the agent.

        Args:
            recipient: the agent with whom the chat history to clear. If None, clear the chat history with all agents.
            nr_messages_to_preserve: the number of newest messages to preserve in the chat history.
        """
        iostream = IOStream.get_default()
        if recipient is None:
            if nr_messages_to_preserve:
                for key in self._oai_messages:
                    nr_messages_to_preserve_internal = nr_messages_to_preserve
                    # if breaking history between function call and function response, save function call message
                    # additionally, otherwise openai will return error
                    first_msg_to_save = self._oai_messages[key][-nr_messages_to_preserve_internal]
                    if "tool_responses" in first_msg_to_save:
                        nr_messages_to_preserve_internal += 1
                        iostream.print(
                            f"Preserving one more message for {self.name} to not divide history between tool call and "
                            f"tool response."
                        )
                    # Remove messages from history except last `nr_messages_to_preserve` messages.
                    self._oai_messages[key] = self._oai_messages[key][-nr_messages_to_preserve_internal:]
            else:
                self._oai_messages.clear()
        else:
            self._oai_messages[recipient].clear()
            if nr_messages_to_preserve:
                iostream.print(
                    colored(
                        "WARNING: `nr_preserved_messages` is ignored when clearing chat history with a specific agent.",
                        "yellow",
                    ),
                    flush=True,
                )

    def generate_oai_reply(
        self,
        messages: Optional[List[Dict]] = None,
        sender: Optional[Agent] = None,
        config: Optional[OpenAIWrapper] = None,
    ) -> Tuple[bool, Union[str, Dict, None]]:
        """Generate a reply using autogen.oai."""
        client = self.client if config is None else config
        if client is None:
            return False, None
        if messages is None:
            messages = self._oai_messages[sender]
        extracted_response = self._generate_oai_reply_from_client(
            client, self._oai_system_message + messages, self.client_cache
        )
        return (False, None) if extracted_response is None else (True, extracted_response)

    def _generate_oai_reply_from_client(self, llm_client, messages, cache) -> Union[str, Dict, None]:
        # unroll tool_responses
        all_messages = []
        for message in messages:
            tool_responses = message.get("tool_responses", [])
            if tool_responses:
                all_messages += tool_responses
                # tool role on the parent message means the content is just concatenation of all of the tool_responses
                if message.get("role") != "tool":
                    all_messages.append({key: message[key] for key in message if key != "tool_responses"})
            else:
                all_messages.append(message)

        # TODO: #1143 handle token limit exceeded error
        response = llm_client.create(
            context=messages[-1].pop("context", None),
            messages=all_messages,
            cache=cache,
            agent=self,
        )
        extracted_response = llm_client.extract_text_or_completion_object(response)[0]

        if extracted_response is None:
            warnings.warn(f"Extracted_response from {response} is None.", UserWarning)
            return None
        # ensure function and tool calls will be accepted when sent back to the LLM
        if not isinstance(extracted_response, str) and hasattr(extracted_response, "model_dump"):
            extracted_response = model_dump(extracted_response)
        if isinstance(extracted_response, dict):
            if extracted_response.get("function_call"):
                extracted_response["function_call"]["name"] = self._normalize_name(
                    extracted_response["function_call"]["name"]
                )
            for tool_call in extracted_response.get("tool_calls") or []:
                tool_call["function"]["name"] = self._normalize_name(tool_call["function"]["name"])
                # Remove id and type if they are not present.
                # This is to make the tool call object compatible with Mistral API.
                if tool_call.get("id") is None:
                    tool_call.pop("id")
                if tool_call.get("type") is None:
                    tool_call.pop("type")
        return extracted_response

    async def a_generate_oai_reply(
        self,
        messages: Optional[List[Dict]] = None,
        sender: Optional[Agent] = None,
        config: Optional[Any] = None,
    ) -> Tuple[bool, Union[str, Dict, None]]:
        """Generate a reply using autogen.oai asynchronously."""
        iostream = IOStream.get_default()

        def _generate_oai_reply(
            self, iostream: IOStream, *args: Any, **kwargs: Any
        ) -> Tuple[bool, Union[str, Dict, None]]:
            with IOStream.set_default(iostream):
                return self.generate_oai_reply(*args, **kwargs)

        return await asyncio.get_event_loop().run_in_executor(
            None,
            functools.partial(
                _generate_oai_reply, self=self, iostream=iostream, messages=messages, sender=sender, config=config
            ),
        )

    def _generate_code_execution_reply_using_executor(
        self,
        messages: Optional[List[Dict]] = None,
        sender: Optional[Agent] = None,
        config: Optional[Union[Dict, Literal[False]]] = None,
    ):
        """Generate a reply using code executor."""
        iostream = IOStream.get_default()

        if config is not None:
            raise ValueError("config is not supported for _generate_code_execution_reply_using_executor.")
        if self._code_execution_config is False:
            return False, None
        if messages is None:
            messages = self._oai_messages[sender]
        last_n_messages = self._code_execution_config.get("last_n_messages", "auto")

        if not (isinstance(last_n_messages, (int, float)) and last_n_messages >= 0) and last_n_messages != "auto":
            raise ValueError("last_n_messages must be either a non-negative integer, or the string 'auto'.")

        num_messages_to_scan = last_n_messages
        if last_n_messages == "auto":
            # Find when the agent last spoke
            num_messages_to_scan = 0
            for message in reversed(messages):
                if "role" not in message:
                    break
                elif message["role"] != "user":
                    break
                else:
                    num_messages_to_scan += 1
        num_messages_to_scan = min(len(messages), num_messages_to_scan)
        messages_to_scan = messages[-num_messages_to_scan:]

        # iterate through the last n messages in reverse
        # if code blocks are found, execute the code blocks and return the output
        # if no code blocks are found, continue
        for message in reversed(messages_to_scan):
            if not message["content"]:
                continue
            code_blocks = self._code_executor.code_extractor.extract_code_blocks(message["content"])
            if len(code_blocks) == 0:
                continue

            num_code_blocks = len(code_blocks)
            if num_code_blocks == 1:
                iostream.print(
                    colored(
                        f"\n>>>>>>>> EXECUTING CODE BLOCK (inferred language is {code_blocks[0].language})...",
                        "red",
                    ),
                    flush=True,
                )
            else:
                iostream.print(
                    colored(
                        f"\n>>>>>>>> EXECUTING {num_code_blocks} CODE BLOCKS (inferred languages are [{', '.join([x.language for x in code_blocks])}])...",
                        "red",
                    ),
                    flush=True,
                )

            # found code blocks, execute code.
            code_result = self._code_executor.execute_code_blocks(code_blocks)
            exitcode2str = "execution succeeded" if code_result.exit_code == 0 else "execution failed"
            return True, f"exitcode: {code_result.exit_code} ({exitcode2str})\nCode output: {code_result.output}"

        return False, None

    def generate_code_execution_reply(
        self,
        messages: Optional[List[Dict]] = None,
        sender: Optional[Agent] = None,
        config: Optional[Union[Dict, Literal[False]]] = None,
    ):
        """Generate a reply using code execution."""
        code_execution_config = config if config is not None else self._code_execution_config
        if code_execution_config is False:
            return False, None
        if messages is None:
            messages = self._oai_messages[sender]
        last_n_messages = code_execution_config.pop("last_n_messages", "auto")

        if not (isinstance(last_n_messages, (int, float)) and last_n_messages >= 0) and last_n_messages != "auto":
            raise ValueError("last_n_messages must be either a non-negative integer, or the string 'auto'.")

        messages_to_scan = last_n_messages
        if last_n_messages == "auto":
            # Find when the agent last spoke
            messages_to_scan = 0
            for i in range(len(messages)):
                message = messages[-(i + 1)]
                if "role" not in message:
                    break
                elif message["role"] != "user":
                    break
                else:
                    messages_to_scan += 1

        # iterate through the last n messages in reverse
        # if code blocks are found, execute the code blocks and return the output
        # if no code blocks are found, continue
        for i in range(min(len(messages), messages_to_scan)):
            message = messages[-(i + 1)]
            if not message["content"]:
                continue
            code_blocks = extract_code(message["content"])
            if len(code_blocks) == 1 and code_blocks[0][0] == UNKNOWN:
                continue

            # found code blocks, execute code and push "last_n_messages" back
            exitcode, logs = self.execute_code_blocks(code_blocks)
            code_execution_config["last_n_messages"] = last_n_messages
            exitcode2str = "execution succeeded" if exitcode == 0 else "execution failed"
            return True, f"exitcode: {exitcode} ({exitcode2str})\nCode output: {logs}"

        # no code blocks are found, push last_n_messages back and return.
        code_execution_config["last_n_messages"] = last_n_messages

        return False, None

    def generate_function_call_reply(
        self,
        messages: Optional[List[Dict]] = None,
        sender: Optional[Agent] = None,
        config: Optional[Any] = None,
    ) -> Tuple[bool, Union[Dict, None]]:
        """
        Generate a reply using function call.

        "function_call" replaced by "tool_calls" as of [OpenAI API v1.1.0](https://github.com/openai/openai-python/releases/tag/v1.1.0)
        See https://platform.openai.com/docs/api-reference/chat/create#chat-create-functions
        """
        if config is None:
            config = self
        if messages is None:
            messages = self._oai_messages[sender]
        message = messages[-1]
        if "function_call" in message and message["function_call"]:
            func_call = message["function_call"]
            func = self._function_map.get(func_call.get("name", None), None)
            if inspect.iscoroutinefunction(func):
                try:
                    # get the running loop if it was already created
                    loop = asyncio.get_running_loop()
                    close_loop = False
                except RuntimeError:
                    # create a loop if there is no running loop
                    loop = asyncio.new_event_loop()
                    close_loop = True

                _, func_return = loop.run_until_complete(self.a_execute_function(func_call))
                if close_loop:
                    loop.close()
            else:
                _, func_return = self.execute_function(message["function_call"])
            return True, func_return
        return False, None

    async def a_generate_function_call_reply(
        self,
        messages: Optional[List[Dict]] = None,
        sender: Optional[Agent] = None,
        config: Optional[Any] = None,
    ) -> Tuple[bool, Union[Dict, None]]:
        """
        Generate a reply using async function call.

        "function_call" replaced by "tool_calls" as of [OpenAI API v1.1.0](https://github.com/openai/openai-python/releases/tag/v1.1.0)
        See https://platform.openai.com/docs/api-reference/chat/create#chat-create-functions
        """
        if config is None:
            config = self
        if messages is None:
            messages = self._oai_messages[sender]
        message = messages[-1]
        if "function_call" in message:
            func_call = message["function_call"]
            func_name = func_call.get("name", "")
            func = self._function_map.get(func_name, None)
            if func and inspect.iscoroutinefunction(func):
                _, func_return = await self.a_execute_function(func_call)
            else:
                _, func_return = self.execute_function(func_call)
            return True, func_return

        return False, None

    def _str_for_tool_response(self, tool_response):
        return str(tool_response.get("content", ""))

    def generate_tool_calls_reply(
        self,
        messages: Optional[List[Dict]] = None,
        sender: Optional[Agent] = None,
        config: Optional[Any] = None,
    ) -> Tuple[bool, Union[Dict, None]]:
        """Generate a reply using tool call."""
        if config is None:
            config = self
        if messages is None:
            messages = self._oai_messages[sender]
        message = messages[-1]
        tool_returns = []
        for tool_call in message.get("tool_calls", []):
            function_call = tool_call.get("function", {})
            func = self._function_map.get(function_call.get("name", None), None)
            if inspect.iscoroutinefunction(func):
                try:
                    # get the running loop if it was already created
                    loop = asyncio.get_running_loop()
                    close_loop = False
                except RuntimeError:
                    # create a loop if there is no running loop
                    loop = asyncio.new_event_loop()
                    close_loop = True

                _, func_return = loop.run_until_complete(self.a_execute_function(function_call))
                if close_loop:
                    loop.close()
            else:
                _, func_return = self.execute_function(function_call)
            content = func_return.get("content", "")
            if content is None:
                content = ""
            tool_call_id = tool_call.get("id", None)
            if tool_call_id is not None:
                tool_call_response = {
                    "tool_call_id": tool_call_id,
                    "role": "tool",
                    "content": content,
                }
            else:
                # Do not include tool_call_id if it is not present.
                # This is to make the tool call object compatible with Mistral API.
                tool_call_response = {
                    "role": "tool",
                    "content": content,
                }
            tool_returns.append(tool_call_response)
        if tool_returns:
            return True, {
                "role": "tool",
                "tool_responses": tool_returns,
                "content": "\n\n".join([self._str_for_tool_response(tool_return) for tool_return in tool_returns]),
            }
        return False, None

    async def _a_execute_tool_call(self, tool_call):
        id = tool_call["id"]
        function_call = tool_call.get("function", {})
        _, func_return = await self.a_execute_function(function_call)
        return {
            "tool_call_id": id,
            "role": "tool",
            "content": func_return.get("content", ""),
        }

    async def a_generate_tool_calls_reply(
        self,
        messages: Optional[List[Dict]] = None,
        sender: Optional[Agent] = None,
        config: Optional[Any] = None,
    ) -> Tuple[bool, Union[Dict, None]]:
        """Generate a reply using async function call."""
        if config is None:
            config = self
        if messages is None:
            messages = self._oai_messages[sender]
        message = messages[-1]
        async_tool_calls = []
        for tool_call in message.get("tool_calls", []):
            async_tool_calls.append(self._a_execute_tool_call(tool_call))
        if async_tool_calls:
            tool_returns = await asyncio.gather(*async_tool_calls)
            return True, {
                "role": "tool",
                "tool_responses": tool_returns,
                "content": "\n\n".join([self._str_for_tool_response(tool_return) for tool_return in tool_returns]),
            }

        return False, None

    def check_termination_and_human_reply(
        self,
        messages: Optional[List[Dict]] = None,
        sender: Optional[Agent] = None,
        config: Optional[Any] = None,
    ) -> Tuple[bool, Union[str, None]]:
        """Check if the conversation should be terminated, and if human reply is provided.

        This method checks for conditions that require the conversation to be terminated, such as reaching
        a maximum number of consecutive auto-replies or encountering a termination message. Additionally,
        it prompts for and processes human input based on the configured human input mode, which can be
        'ALWAYS', 'NEVER', or 'TERMINATE'. The method also manages the consecutive auto-reply counter
        for the conversation and prints relevant messages based on the human input received.

        Args:
            - messages (Optional[List[Dict]]): A list of message dictionaries, representing the conversation history.
            - sender (Optional[Agent]): The agent object representing the sender of the message.
            - config (Optional[Any]): Configuration object, defaults to the current instance if not provided.

        Returns:
            - Tuple[bool, Union[str, Dict, None]]: A tuple containing a boolean indicating if the conversation
            should be terminated, and a human reply which can be a string, a dictionary, or None.
        """
        iostream = IOStream.get_default()

        if config is None:
            config = self
        if messages is None:
            messages = self._oai_messages[sender] if sender else []
        message = messages[-1]
        reply = ""
        no_human_input_msg = ""
        sender_name = "the sender" if sender is None else sender.name
        if self.human_input_mode == "ALWAYS":
            reply = self.get_human_input(
                f"Replying as {self.name}. Provide feedback to {sender_name}. Press enter to skip and use auto-reply, or type 'exit' to end the conversation: "
            )
            no_human_input_msg = "NO HUMAN INPUT RECEIVED." if not reply else ""
            # if the human input is empty, and the message is a termination message, then we will terminate the conversation
            reply = reply if reply or not self._is_termination_msg(message) else "exit"
        else:
            if self._consecutive_auto_reply_counter[sender] >= self._max_consecutive_auto_reply_dict[sender]:
                if self.human_input_mode == "NEVER":
                    reply = "exit"
                else:
                    # self.human_input_mode == "TERMINATE":
                    terminate = self._is_termination_msg(message)
                    reply = self.get_human_input(
                        f"Please give feedback to {sender_name}. Press enter or type 'exit' to stop the conversation: "
                        if terminate
                        else f"Please give feedback to {sender_name}. Press enter to skip and use auto-reply, or type 'exit' to stop the conversation: "
                    )
                    no_human_input_msg = "NO HUMAN INPUT RECEIVED." if not reply else ""
                    # if the human input is empty, and the message is a termination message, then we will terminate the conversation
                    reply = reply if reply or not terminate else "exit"
            elif self._is_termination_msg(message):
                if self.human_input_mode == "NEVER":
                    reply = "exit"
                else:
                    # self.human_input_mode == "TERMINATE":
                    reply = self.get_human_input(
                        f"Please give feedback to {sender_name}. Press enter or type 'exit' to stop the conversation: "
                    )
                    no_human_input_msg = "NO HUMAN INPUT RECEIVED." if not reply else ""
                    # if the human input is empty, and the message is a termination message, then we will terminate the conversation
                    reply = reply or "exit"

        # print the no_human_input_msg
        if no_human_input_msg:
            iostream.print(colored(f"\n>>>>>>>> {no_human_input_msg}", "red"), flush=True)

        # stop the conversation
        if reply == "exit":
            # reset the consecutive_auto_reply_counter
            self._consecutive_auto_reply_counter[sender] = 0
            return True, None

        # send the human reply
        if reply or self._max_consecutive_auto_reply_dict[sender] == 0:
            # reset the consecutive_auto_reply_counter
            self._consecutive_auto_reply_counter[sender] = 0
            # User provided a custom response, return function and tool failures indicating user interruption
            tool_returns = []
            if message.get("function_call", False):
                tool_returns.append(
                    {
                        "role": "function",
                        "name": message["function_call"].get("name", ""),
                        "content": "USER INTERRUPTED",
                    }
                )

            if message.get("tool_calls", False):
                tool_returns.extend(
                    [
                        {"role": "tool", "tool_call_id": tool_call.get("id", ""), "content": "USER INTERRUPTED"}
                        for tool_call in message["tool_calls"]
                    ]
                )

            response = {"role": "user", "content": reply}
            if tool_returns:
                response["tool_responses"] = tool_returns

            return True, response

        # increment the consecutive_auto_reply_counter
        self._consecutive_auto_reply_counter[sender] += 1
        if self.human_input_mode != "NEVER":
            iostream.print(colored("\n>>>>>>>> USING AUTO REPLY...", "red"), flush=True)

        return False, None

    async def a_check_termination_and_human_reply(
        self,
        messages: Optional[List[Dict]] = None,
        sender: Optional[Agent] = None,
        config: Optional[Any] = None,
    ) -> Tuple[bool, Union[str, None]]:
        """(async) Check if the conversation should be terminated, and if human reply is provided.

        This method checks for conditions that require the conversation to be terminated, such as reaching
        a maximum number of consecutive auto-replies or encountering a termination message. Additionally,
        it prompts for and processes human input based on the configured human input mode, which can be
        'ALWAYS', 'NEVER', or 'TERMINATE'. The method also manages the consecutive auto-reply counter
        for the conversation and prints relevant messages based on the human input received.

        Args:
            - messages (Optional[List[Dict]]): A list of message dictionaries, representing the conversation history.
            - sender (Optional[Agent]): The agent object representing the sender of the message.
            - config (Optional[Any]): Configuration object, defaults to the current instance if not provided.

        Returns:
            - Tuple[bool, Union[str, Dict, None]]: A tuple containing a boolean indicating if the conversation
            should be terminated, and a human reply which can be a string, a dictionary, or None.
        """
        iostream = IOStream.get_default()

        if config is None:
            config = self
        if messages is None:
            messages = self._oai_messages[sender] if sender else []
        message = messages[-1] if messages else {}
        reply = ""
        no_human_input_msg = ""
        sender_name = "the sender" if sender is None else sender.name
        if self.human_input_mode == "ALWAYS":
            reply = await self.a_get_human_input(
                f"Replying as {self.name}. Provide feedback to {sender_name}. Press enter to skip and use auto-reply, or type 'exit' to end the conversation: "
            )
            no_human_input_msg = "NO HUMAN INPUT RECEIVED." if not reply else ""
            # if the human input is empty, and the message is a termination message, then we will terminate the conversation
            reply = reply if reply or not self._is_termination_msg(message) else "exit"
        else:
            if self._consecutive_auto_reply_counter[sender] >= self._max_consecutive_auto_reply_dict[sender]:
                if self.human_input_mode == "NEVER":
                    reply = "exit"
                else:
                    # self.human_input_mode == "TERMINATE":
                    terminate = self._is_termination_msg(message)
                    reply = await self.a_get_human_input(
                        f"Please give feedback to {sender_name}. Press enter or type 'exit' to stop the conversation: "
                        if terminate
                        else f"Please give feedback to {sender_name}. Press enter to skip and use auto-reply, or type 'exit' to stop the conversation: "
                    )
                    no_human_input_msg = "NO HUMAN INPUT RECEIVED." if not reply else ""
                    # if the human input is empty, and the message is a termination message, then we will terminate the conversation
                    reply = reply if reply or not terminate else "exit"
            elif self._is_termination_msg(message):
                if self.human_input_mode == "NEVER":
                    reply = "exit"
                else:
                    # self.human_input_mode == "TERMINATE":
                    reply = await self.a_get_human_input(
                        f"Please give feedback to {sender_name}. Press enter or type 'exit' to stop the conversation: "
                    )
                    no_human_input_msg = "NO HUMAN INPUT RECEIVED." if not reply else ""
                    # if the human input is empty, and the message is a termination message, then we will terminate the conversation
                    reply = reply or "exit"

        # print the no_human_input_msg
        if no_human_input_msg:
            iostream.print(colored(f"\n>>>>>>>> {no_human_input_msg}", "red"), flush=True)

        # stop the conversation
        if reply == "exit":
            # reset the consecutive_auto_reply_counter
            self._consecutive_auto_reply_counter[sender] = 0
            return True, None

        # send the human reply
        if reply or self._max_consecutive_auto_reply_dict[sender] == 0:
            # User provided a custom response, return function and tool results indicating user interruption
            # reset the consecutive_auto_reply_counter
            self._consecutive_auto_reply_counter[sender] = 0
            tool_returns = []
            if message.get("function_call", False):
                tool_returns.append(
                    {
                        "role": "function",
                        "name": message["function_call"].get("name", ""),
                        "content": "USER INTERRUPTED",
                    }
                )

            if message.get("tool_calls", False):
                tool_returns.extend(
                    [
                        {"role": "tool", "tool_call_id": tool_call.get("id", ""), "content": "USER INTERRUPTED"}
                        for tool_call in message["tool_calls"]
                    ]
                )

            response = {"role": "user", "content": reply}
            if tool_returns:
                response["tool_responses"] = tool_returns

            return True, response

        # increment the consecutive_auto_reply_counter
        self._consecutive_auto_reply_counter[sender] += 1
        if self.human_input_mode != "NEVER":
            iostream.print(colored("\n>>>>>>>> USING AUTO REPLY...", "red"), flush=True)

        return False, None

    def generate_reply(
        self,
        messages: Optional[List[Dict[str, Any]]] = None,
        sender: Optional["Agent"] = None,
        **kwargs: Any,
    ) -> Union[str, Dict, None]:
        """Reply based on the conversation history and the sender.

        Either messages or sender must be provided.
        Register a reply_func with `None` as one trigger for it to be activated when `messages` is non-empty and `sender` is `None`.
        Use registered auto reply functions to generate replies.
        By default, the following functions are checked in order:
        1. check_termination_and_human_reply
        2. generate_function_call_reply (deprecated in favor of tool_calls)
        3. generate_tool_calls_reply
        4. generate_code_execution_reply
        5. generate_oai_reply
        Every function returns a tuple (final, reply).
        When a function returns final=False, the next function will be checked.
        So by default, termination and human reply will be checked first.
        If not terminating and human reply is skipped, execute function or code and return the result.
        AI replies are generated only when no code execution is performed.

        Args:
            messages: a list of messages in the conversation history.
            sender: sender of an Agent instance.

        Additional keyword arguments:
            exclude (List[Callable]): a list of reply functions to be excluded.

        Returns:
            str or dict or None: reply. None if no reply is generated.
        """
        if all((messages is None, sender is None)):
            error_msg = f"Either {messages=} or {sender=} must be provided."
            logger.error(error_msg)
            raise AssertionError(error_msg)

        if messages is None:
            messages = self._oai_messages[sender]

        # Call the hookable method that gives registered hooks a chance to process the last message.
        # Message modifications do not affect the incoming messages or self._oai_messages.
        messages = self.process_last_received_message(messages)

        # Call the hookable method that gives registered hooks a chance to process all messages.
        # Message modifications do not affect the incoming messages or self._oai_messages.
        messages = self.process_all_messages_before_reply(messages)

        for reply_func_tuple in self._reply_func_list:
            reply_func = reply_func_tuple["reply_func"]
            if "exclude" in kwargs and reply_func in kwargs["exclude"]:
                continue
            if inspect.iscoroutinefunction(reply_func):
                continue
            if self._match_trigger(reply_func_tuple["trigger"], sender):
                final, reply = reply_func(self, messages=messages, sender=sender, config=reply_func_tuple["config"])
                if logging_enabled():
                    log_event(
                        self,
                        "reply_func_executed",
                        reply_func_module=reply_func.__module__,
                        reply_func_name=reply_func.__name__,
                        final=final,
                        reply=reply,
                    )
                if final:
                    return reply
        return self._default_auto_reply

    async def a_generate_reply(
        self,
        messages: Optional[List[Dict[str, Any]]] = None,
        sender: Optional["Agent"] = None,
        **kwargs: Any,
    ) -> Union[str, Dict[str, Any], None]:
        """(async) Reply based on the conversation history and the sender.

        Either messages or sender must be provided.
        Register a reply_func with `None` as one trigger for it to be activated when `messages` is non-empty and `sender` is `None`.
        Use registered auto reply functions to generate replies.
        By default, the following functions are checked in order:
        1. check_termination_and_human_reply
        2. generate_function_call_reply
        3. generate_tool_calls_reply
        4. generate_code_execution_reply
        5. generate_oai_reply
        Every function returns a tuple (final, reply).
        When a function returns final=False, the next function will be checked.
        So by default, termination and human reply will be checked first.
        If not terminating and human reply is skipped, execute function or code and return the result.
        AI replies are generated only when no code execution is performed.

        Args:
            messages: a list of messages in the conversation history.
            sender: sender of an Agent instance.

        Additional keyword arguments:
            exclude (List[Callable]): a list of reply functions to be excluded.

        Returns:
            str or dict or None: reply. None if no reply is generated.
        """
        if all((messages is None, sender is None)):
            error_msg = f"Either {messages=} or {sender=} must be provided."
            logger.error(error_msg)
            raise AssertionError(error_msg)

        if messages is None:
            messages = self._oai_messages[sender]

        # Call the hookable method that gives registered hooks a chance to process all messages.
        # Message modifications do not affect the incoming messages or self._oai_messages.
        messages = self.process_all_messages_before_reply(messages)

        # Call the hookable method that gives registered hooks a chance to process the last message.
        # Message modifications do not affect the incoming messages or self._oai_messages.
        messages = self.process_last_received_message(messages)

        for reply_func_tuple in self._reply_func_list:
            reply_func = reply_func_tuple["reply_func"]
            if "exclude" in kwargs and reply_func in kwargs["exclude"]:
                continue

            if self._match_trigger(reply_func_tuple["trigger"], sender):
                if inspect.iscoroutinefunction(reply_func):
                    final, reply = await reply_func(
                        self, messages=messages, sender=sender, config=reply_func_tuple["config"]
                    )
                else:
                    final, reply = reply_func(self, messages=messages, sender=sender, config=reply_func_tuple["config"])
                if final:
                    return reply
        return self._default_auto_reply

    def _match_trigger(self, trigger: Union[None, str, type, Agent, Callable, List], sender: Optional[Agent]) -> bool:
        """Check if the sender matches the trigger.

        Args:
            - trigger (Union[None, str, type, Agent, Callable, List]): The condition to match against the sender.
            Can be `None`, string, type, `Agent` instance, callable, or a list of these.
            - sender (Agent): The sender object or type to be matched against the trigger.

        Returns:
            - bool: Returns `True` if the sender matches the trigger, otherwise `False`.

        Raises:
            - ValueError: If the trigger type is unsupported.
        """
        if trigger is None:
            return sender is None
        elif isinstance(trigger, str):
            if sender is None:
                raise SenderRequired()
            return trigger == sender.name
        elif isinstance(trigger, type):
            return isinstance(sender, trigger)
        elif isinstance(trigger, Agent):
            # return True if the sender is the same type (class) as the trigger
            return trigger == sender
        elif isinstance(trigger, Callable):
            rst = trigger(sender)
            assert isinstance(rst, bool), f"trigger {trigger} must return a boolean value."
            return rst
        elif isinstance(trigger, list):
            return any(self._match_trigger(t, sender) for t in trigger)
        else:
            raise ValueError(f"Unsupported trigger type: {type(trigger)}")

    def get_human_input(self, prompt: str) -> str:
        """Get human input.

        Override this method to customize the way to get human input.

        Args:
            prompt (str): prompt for the human input.

        Returns:
            str: human input.
        """
        iostream = IOStream.get_default()

        reply = iostream.input(prompt)
        self._human_input.append(reply)
        return reply

    async def a_get_human_input(self, prompt: str) -> str:
        """(Async) Get human input.

        Override this method to customize the way to get human input.

        Args:
            prompt (str): prompt for the human input.

        Returns:
            str: human input.
        """
        loop = asyncio.get_running_loop()
        reply = await loop.run_in_executor(None, functools.partial(self.get_human_input, prompt))
        return reply

    def run_code(self, code, **kwargs):
        """Run the code and return the result.

        Override this function to modify the way to run the code.
        Args:
            code (str): the code to be executed.
            **kwargs: other keyword arguments.

        Returns:
            A tuple of (exitcode, logs, image).
            exitcode (int): the exit code of the code execution.
            logs (str): the logs of the code execution.
            image (str or None): the docker image used for the code execution.
        """
        return execute_code(code, **kwargs)

    def execute_code_blocks(self, code_blocks):
        """Execute the code blocks and return the result."""
        iostream = IOStream.get_default()

        logs_all = ""
        for i, code_block in enumerate(code_blocks):
            lang, code = code_block
            if not lang:
                lang = infer_lang(code)
            iostream.print(
                colored(
                    f"\n>>>>>>>> EXECUTING CODE BLOCK {i} (inferred language is {lang})...",
                    "red",
                ),
                flush=True,
            )
            if lang in ["bash", "shell", "sh"]:
                exitcode, logs, image = self.run_code(code, lang=lang, **self._code_execution_config)
            elif lang in PYTHON_VARIANTS:
                if code.startswith("# filename: "):
                    filename = code[11 : code.find("\n")].strip()
                else:
                    filename = None
                exitcode, logs, image = self.run_code(
                    code,
                    lang="python",
                    filename=filename,
                    **self._code_execution_config,
                )
            else:
                # In case the language is not supported, we return an error message.
                exitcode, logs, image = (
                    1,
                    f"unknown language {lang}",
                    None,
                )
                # raise NotImplementedError
            if image is not None:
                self._code_execution_config["use_docker"] = image
            logs_all += "\n" + logs
            if exitcode != 0:
                return exitcode, logs_all
        return exitcode, logs_all

    @staticmethod
    def _format_json_str(jstr):
        """Remove newlines outside of quotes, and handle JSON escape sequences.

        1. this function removes the newline in the query outside of quotes otherwise json.loads(s) will fail.
            Ex 1:
            "{\n"tool": "python",\n"query": "print('hello')\nprint('world')"\n}" -> "{"tool": "python","query": "print('hello')\nprint('world')"}"
            Ex 2:
            "{\n  \"location\": \"Boston, MA\"\n}" -> "{"location": "Boston, MA"}"

        2. this function also handles JSON escape sequences inside quotes.
            Ex 1:
            '{"args": "a\na\na\ta"}' -> '{"args": "a\\na\\na\\ta"}'
        """
        result = []
        inside_quotes = False
        last_char = " "
        for char in jstr:
            if last_char != "\\" and char == '"':
                inside_quotes = not inside_quotes
            last_char = char
            if not inside_quotes and char == "\n":
                continue
            if inside_quotes and char == "\n":
                char = "\\n"
            if inside_quotes and char == "\t":
                char = "\\t"
            result.append(char)
        return "".join(result)

    def execute_function(self, func_call, verbose: bool = False) -> Tuple[bool, Dict[str, Any]]:
        """Execute a function call and return the result.

        Override this function to modify the way to execute function and tool calls.

        Args:
            func_call: a dictionary extracted from openai message at "function_call" or "tool_calls" with keys "name" and "arguments".

        Returns:
            A tuple of (is_exec_success, result_dict).
            is_exec_success (boolean): whether the execution is successful.
            result_dict: a dictionary with keys "name", "role", and "content". Value of "role" is "function".

        "function_call" deprecated as of [OpenAI API v1.1.0](https://github.com/openai/openai-python/releases/tag/v1.1.0)
        See https://platform.openai.com/docs/api-reference/chat/create#chat-create-function_call
        """
        iostream = IOStream.get_default()

        func_name = func_call.get("name", "")
        func = self._function_map.get(func_name, None)

        is_exec_success = False
        if func is not None:
            # Extract arguments from a json-like string and put it into a dict.
            input_string = self._format_json_str(func_call.get("arguments", "{}"))
            try:
                arguments = json.loads(input_string)
            except json.JSONDecodeError as e:
                arguments = None
                content = f"Error: {e}\n The argument must be in JSON format."

            # Try to execute the function
            if arguments is not None:
                iostream.print(
                    colored(f"\n>>>>>>>> EXECUTING FUNCTION {func_name}...", "magenta"),
                    flush=True,
                )
                try:
                    content = func(**arguments)
                    is_exec_success = True
                except Exception as e:
                    content = f"Error: {e}"
        else:
            content = f"Error: Function {func_name} not found."

        if verbose:
            iostream.print(
                colored(f"\nInput arguments: {arguments}\nOutput:\n{content}", "magenta"),
                flush=True,
            )

        return is_exec_success, {
            "name": func_name,
            "role": "function",
            "content": content,
        }

    async def a_execute_function(self, func_call):
        """Execute an async function call and return the result.

        Override this function to modify the way async functions and tools are executed.

        Args:
            func_call: a dictionary extracted from openai message at key "function_call" or "tool_calls" with keys "name" and "arguments".

        Returns:
            A tuple of (is_exec_success, result_dict).
            is_exec_success (boolean): whether the execution is successful.
            result_dict: a dictionary with keys "name", "role", and "content". Value of "role" is "function".

        "function_call" deprecated as of [OpenAI API v1.1.0](https://github.com/openai/openai-python/releases/tag/v1.1.0)
        See https://platform.openai.com/docs/api-reference/chat/create#chat-create-function_call
        """
        iostream = IOStream.get_default()

        func_name = func_call.get("name", "")
        func = self._function_map.get(func_name, None)

        is_exec_success = False
        if func is not None:
            # Extract arguments from a json-like string and put it into a dict.
            input_string = self._format_json_str(func_call.get("arguments", "{}"))
            try:
                arguments = json.loads(input_string)
            except json.JSONDecodeError as e:
                arguments = None
                content = f"Error: {e}\n The argument must be in JSON format."

            # Try to execute the function
            if arguments is not None:
                iostream.print(
                    colored(f"\n>>>>>>>> EXECUTING ASYNC FUNCTION {func_name}...", "magenta"),
                    flush=True,
                )
                try:
                    if inspect.iscoroutinefunction(func):
                        content = await func(**arguments)
                    else:
                        # Fallback to sync function if the function is not async
                        content = func(**arguments)
                    is_exec_success = True
                except Exception as e:
                    content = f"Error: {e}"
        else:
            content = f"Error: Function {func_name} not found."

        return is_exec_success, {
            "name": func_name,
            "role": "function",
            "content": content,
        }

    def generate_init_message(self, message: Union[Dict, str, None], **kwargs) -> Union[str, Dict]:
        """Generate the initial message for the agent.
        If message is None, input() will be called to get the initial message.

        Args:
            message (str or None): the message to be processed.
            **kwargs: any additional information. It has the following reserved fields:
                "carryover": a string or a list of string to specify the carryover information to be passed to this chat. It can be a string or a list of string.
                    If provided, we will combine this carryover with the "message" content when generating the initial chat
                    message.
        Returns:
            str or dict: the processed message.
        """
        if message is None:
            message = self.get_human_input(">")

        return self._handle_carryover(message, kwargs)

    def _handle_carryover(self, message: Union[str, Dict], kwargs: dict) -> Union[str, Dict]:
        if not kwargs.get("carryover"):
            return message

        if isinstance(message, str):
            return self._process_carryover(message, kwargs)

        elif isinstance(message, dict):
            if isinstance(message.get("content"), str):
                # Makes sure the original message is not mutated
                message = message.copy()
                message["content"] = self._process_carryover(message["content"], kwargs)
            elif isinstance(message.get("content"), list):
                # Makes sure the original message is not mutated
                message = message.copy()
                message["content"] = self._process_multimodal_carryover(message["content"], kwargs)
        else:
            raise InvalidCarryOverType("Carryover should be a string or a list of strings.")

        return message

    def _process_carryover(self, content: str, kwargs: dict) -> str:
        # Makes sure there's a carryover
        if not kwargs.get("carryover"):
            return content

        # if carryover is string
        if isinstance(kwargs["carryover"], str):
            content += "\nContext: \n" + kwargs["carryover"]
        elif isinstance(kwargs["carryover"], list):
            content += "\nContext: \n" + ("\n").join([_post_process_carryover_item(t) for t in kwargs["carryover"]])
        else:
            raise InvalidCarryOverType(
                "Carryover should be a string or a list of strings. Not adding carryover to the message."
            )
        return content

    def _process_multimodal_carryover(self, content: List[Dict], kwargs: dict) -> List[Dict]:
        """Prepends the context to a multimodal message."""
        # Makes sure there's a carryover
        if not kwargs.get("carryover"):
            return content

        return [{"type": "text", "text": self._process_carryover("", kwargs)}] + content

    async def a_generate_init_message(self, message: Union[Dict, str, None], **kwargs) -> Union[str, Dict]:
        """Generate the initial message for the agent.
        If message is None, input() will be called to get the initial message.

        Args:
            Please refer to `generate_init_message` for the description of the arguments.

        Returns:
            str or dict: the processed message.
        """
        if message is None:
            message = await self.a_get_human_input(">")

        return self._handle_carryover(message, kwargs)

    def register_function(self, function_map: Dict[str, Union[Callable, None]]):
        """Register functions to the agent.

        Args:
            function_map: a dictionary mapping function names to functions. if function_map[name] is None, the function will be removed from the function_map.
        """
        for name, func in function_map.items():
            self._assert_valid_name(name)
            if func is None and name not in self._function_map.keys():
                warnings.warn(f"The function {name} to remove doesn't exist", name)
            if name in self._function_map:
                warnings.warn(f"Function '{name}' is being overridden.", UserWarning)
        self._function_map.update(function_map)
        self._function_map = {k: v for k, v in self._function_map.items() if v is not None}

    def update_function_signature(self, func_sig: Union[str, Dict], is_remove: None):
        """update a function_signature in the LLM configuration for function_call.

        Args:
            func_sig (str or dict): description/name of the function to update/remove to the model. See: https://platform.openai.com/docs/api-reference/chat/create#chat/create-functions
            is_remove: whether removing the function from llm_config with name 'func_sig'

        Deprecated as of [OpenAI API v1.1.0](https://github.com/openai/openai-python/releases/tag/v1.1.0)
        See https://platform.openai.com/docs/api-reference/chat/create#chat-create-function_call
        """

        if not isinstance(self.llm_config, dict):
            error_msg = "To update a function signature, agent must have an llm_config"
            logger.error(error_msg)
            raise AssertionError(error_msg)

        if is_remove:
            if "functions" not in self.llm_config.keys():
                error_msg = "The agent config doesn't have function {name}.".format(name=func_sig)
                logger.error(error_msg)
                raise AssertionError(error_msg)
            else:
                self.llm_config["functions"] = [
                    func for func in self.llm_config["functions"] if func["name"] != func_sig
                ]
        else:
            if not isinstance(func_sig, dict):
                raise ValueError(
                    f"The function signature must be of the type dict. Received function signature type {type(func_sig)}"
                )

            self._assert_valid_name(func_sig["name"])
            if "functions" in self.llm_config.keys():
                if any(func["name"] == func_sig["name"] for func in self.llm_config["functions"]):
                    warnings.warn(f"Function '{func_sig['name']}' is being overridden.", UserWarning)

                self.llm_config["functions"] = [
                    func for func in self.llm_config["functions"] if func.get("name") != func_sig["name"]
                ] + [func_sig]
            else:
                self.llm_config["functions"] = [func_sig]

        if len(self.llm_config["functions"]) == 0:
            del self.llm_config["functions"]

        self.client = OpenAIWrapper(**self.llm_config)

    def update_tool_signature(self, tool_sig: Union[str, Dict], is_remove: None):
        """update a tool_signature in the LLM configuration for tool_call.

        Args:
            tool_sig (str or dict): description/name of the tool to update/remove to the model. See: https://platform.openai.com/docs/api-reference/chat/create#chat-create-tools
            is_remove: whether removing the tool from llm_config with name 'tool_sig'
        """

        if not self.llm_config:
            error_msg = "To update a tool signature, agent must have an llm_config"
            logger.error(error_msg)
            raise AssertionError(error_msg)

        if is_remove:
            if "tools" not in self.llm_config.keys():
                error_msg = "The agent config doesn't have tool {name}.".format(name=tool_sig)
                logger.error(error_msg)
                raise AssertionError(error_msg)
            else:
                self.llm_config["tools"] = [
                    tool for tool in self.llm_config["tools"] if tool["function"]["name"] != tool_sig
                ]
        else:
            if not isinstance(tool_sig, dict):
                raise ValueError(
                    f"The tool signature must be of the type dict. Received tool signature type {type(tool_sig)}"
                )
            self._assert_valid_name(tool_sig["function"]["name"])
            if "tools" in self.llm_config:
                if any(tool["function"]["name"] == tool_sig["function"]["name"] for tool in self.llm_config["tools"]):
                    warnings.warn(f"Function '{tool_sig['function']['name']}' is being overridden.", UserWarning)
                self.llm_config["tools"] = [
                    tool
                    for tool in self.llm_config["tools"]
                    if tool.get("function", {}).get("name") != tool_sig["function"]["name"]
                ] + [tool_sig]
            else:
                self.llm_config["tools"] = [tool_sig]

        if len(self.llm_config["tools"]) == 0:
            del self.llm_config["tools"]

        self.client = OpenAIWrapper(**self.llm_config)

    def can_execute_function(self, name: Union[List[str], str]) -> bool:
        """Whether the agent can execute the function."""
        names = name if isinstance(name, list) else [name]
        return all([n in self._function_map for n in names])

    @property
    def function_map(self) -> Dict[str, Callable]:
        """Return the function map."""
        return self._function_map

    def _wrap_function(self, func: F) -> F:
        """Wrap the function to dump the return value to json.

        Handles both sync and async functions.

        Args:
            func: the function to be wrapped.

        Returns:
            The wrapped function.
        """

        @load_basemodels_if_needed
        @functools.wraps(func)
        def _wrapped_func(*args, **kwargs):
            retval = func(*args, **kwargs)
            if logging_enabled():
                log_function_use(self, func, kwargs, retval)
            return serialize_to_str(retval)

        @load_basemodels_if_needed
        @functools.wraps(func)
        async def _a_wrapped_func(*args, **kwargs):
            retval = await func(*args, **kwargs)
            if logging_enabled():
                log_function_use(self, func, kwargs, retval)
            return serialize_to_str(retval)

        wrapped_func = _a_wrapped_func if inspect.iscoroutinefunction(func) else _wrapped_func

        # needed for testing
        wrapped_func._origin = func

        return wrapped_func

    def register_for_llm(
        self,
        *,
        name: Optional[str] = None,
        description: Optional[str] = None,
        api_style: Literal["function", "tool"] = "tool",
    ) -> Callable[[F], F]:
        """Decorator factory for registering a function to be used by an agent.

        It's return value is used to decorate a function to be registered to the agent. The function uses type hints to
        specify the arguments and return type. The function name is used as the default name for the function,
        but a custom name can be provided. The function description is used to describe the function in the
        agent's configuration.

        Args:
            name (optional(str)): name of the function. If None, the function name will be used (default: None).
            description (optional(str)): description of the function (default: None). It is mandatory
                for the initial decorator, but the following ones can omit it.
            api_style: (literal): the API style for function call.
                For Azure OpenAI API, use version 2023-12-01-preview or later.
                `"function"` style will be deprecated. For earlier version use
                `"function"` if `"tool"` doesn't work.
                See [Azure OpenAI documentation](https://learn.microsoft.com/en-us/azure/ai-services/openai/how-to/function-calling?tabs=python) for details.

        Returns:
            The decorator for registering a function to be used by an agent.

        Examples:
            ```
            @user_proxy.register_for_execution()
            @agent2.register_for_llm()
            @agent1.register_for_llm(description="This is a very useful function")
            def my_function(a: Annotated[str, "description of a parameter"] = "a", b: int, c=3.14) -> str:
                 return a + str(b * c)
            ```

            For Azure OpenAI versions prior to 2023-12-01-preview, set `api_style`
            to `"function"` if `"tool"` doesn't work:
            ```
            @agent2.register_for_llm(api_style="function")
            def my_function(a: Annotated[str, "description of a parameter"] = "a", b: int, c=3.14) -> str:
                 return a + str(b * c)
            ```

        """

        def _decorator(func: F) -> F:
            """Decorator for registering a function to be used by an agent.

            Args:
                func: the function to be registered.

            Returns:
                The function to be registered, with the _description attribute set to the function description.

            Raises:
                ValueError: if the function description is not provided and not propagated by a previous decorator.
                RuntimeError: if the LLM config is not set up before registering a function.

            """
            # name can be overwritten by the parameter, by default it is the same as function name
            if name:
                func._name = name
            elif not hasattr(func, "_name"):
                func._name = func.__name__

            # description is propagated from the previous decorator, but it is mandatory for the first one
            if description:
                func._description = description
            else:
                if not hasattr(func, "_description"):
                    raise ValueError("Function description is required, none found.")

            # get JSON schema for the function
            f = get_function_schema(func, name=func._name, description=func._description)

            # register the function to the agent if there is LLM config, raise an exception otherwise
            if self.llm_config is None:
                raise RuntimeError("LLM config must be setup before registering a function for LLM.")

            if api_style == "function":
                f = f["function"]
                self.update_function_signature(f, is_remove=False)
            elif api_style == "tool":
                self.update_tool_signature(f, is_remove=False)
            else:
                raise ValueError(f"Unsupported API style: {api_style}")

            return func

        return _decorator

    def register_for_execution(
        self,
        name: Optional[str] = None,
    ) -> Callable[[F], F]:
        """Decorator factory for registering a function to be executed by an agent.

        It's return value is used to decorate a function to be registered to the agent.

        Args:
            name (optional(str)): name of the function. If None, the function name will be used (default: None).

        Returns:
            The decorator for registering a function to be used by an agent.

        Examples:
            ```
            @user_proxy.register_for_execution()
            @agent2.register_for_llm()
            @agent1.register_for_llm(description="This is a very useful function")
            def my_function(a: Annotated[str, "description of a parameter"] = "a", b: int, c=3.14):
                 return a + str(b * c)
            ```

        """

        def _decorator(func: F) -> F:
            """Decorator for registering a function to be used by an agent.

            Args:
                func: the function to be registered.

            Returns:
                The function to be registered, with the _description attribute set to the function description.

            Raises:
                ValueError: if the function description is not provided and not propagated by a previous decorator.

            """
            # name can be overwritten by the parameter, by default it is the same as function name
            if name:
                func._name = name
            elif not hasattr(func, "_name"):
                func._name = func.__name__

            self.register_function({func._name: self._wrap_function(func)})

            return func

        return _decorator

    def register_model_client(self, model_client_cls: ModelClient, **kwargs):
        """Register a model client.

        Args:
            model_client_cls: A custom client class that follows the Client interface
            **kwargs: The kwargs for the custom client class to be initialized with
        """
        self.client.register_model_client(model_client_cls, **kwargs)

    def register_hook(self, hookable_method: str, hook: Callable):
        """
        Registers a hook to be called by a hookable method, in order to add a capability to the agent.
        Registered hooks are kept in lists (one per hookable method), and are called in their order of registration.

        Args:
            hookable_method: A hookable method name implemented by ConversableAgent.
            hook: A method implemented by a subclass of AgentCapability.
        """
        assert hookable_method in self.hook_lists, f"{hookable_method} is not a hookable method."
        hook_list = self.hook_lists[hookable_method]
        assert hook not in hook_list, f"{hook} is already registered as a hook."
        hook_list.append(hook)

    def process_all_messages_before_reply(self, messages: List[Dict]) -> List[Dict]:
        """
        Calls any registered capability hooks to process all messages, potentially modifying the messages.
        """
        hook_list = self.hook_lists["process_all_messages_before_reply"]
        # If no hooks are registered, or if there are no messages to process, return the original message list.
        if len(hook_list) == 0 or messages is None:
            return messages

        # Call each hook (in order of registration) to process the messages.
        processed_messages = messages
        for hook in hook_list:
            processed_messages = hook(processed_messages)
        return processed_messages

    def process_last_received_message(self, messages: List[Dict]) -> List[Dict]:
        """
        Calls any registered capability hooks to use and potentially modify the text of the last message,
        as long as the last message is not a function call or exit command.
        """

        # If any required condition is not met, return the original message list.
        hook_list = self.hook_lists["process_last_received_message"]
        if len(hook_list) == 0:
            return messages  # No hooks registered.
        if messages is None:
            return None  # No message to process.
        if len(messages) == 0:
            return messages  # No message to process.
        last_message = messages[-1]
        if "function_call" in last_message:
            return messages  # Last message is a function call.
        if "context" in last_message:
            return messages  # Last message contains a context key.
        if "content" not in last_message:
            return messages  # Last message has no content.

        user_content = last_message["content"]
        if not isinstance(user_content, str) and not isinstance(user_content, list):
            # if the user_content is a string, it is for regular LLM
            # if the user_content is a list, it should follow the multimodal LMM format.
            return messages
        if user_content == "exit":
            return messages  # Last message is an exit command.

        # Call each hook (in order of registration) to process the user's message.
        processed_user_content = user_content
        for hook in hook_list:
            processed_user_content = hook(processed_user_content)

        if processed_user_content == user_content:
            return messages  # No hooks actually modified the user's message.

        # Replace the last user message with the expanded one.
        messages = messages.copy()
        messages[-1]["content"] = processed_user_content
        return messages

    def print_usage_summary(self, mode: Union[str, List[str]] = ["actual", "total"]) -> None:
        """Print the usage summary."""
        iostream = IOStream.get_default()

        if self.client is None:
            iostream.print(f"No cost incurred from agent '{self.name}'.")
        else:
            iostream.print(f"Agent '{self.name}':")
            self.client.print_usage_summary(mode)

    def get_actual_usage(self) -> Union[None, Dict[str, int]]:
        """Get the actual usage summary."""
        if self.client is None:
            return None
        else:
            return self.client.actual_usage_summary

    def get_total_usage(self) -> Union[None, Dict[str, int]]:
        """Get the total usage summary."""
        if self.client is None:
            return None
        else:
            return self.client.total_usage_summary


def register_function(
    f: Callable[..., Any],
    *,
    caller: ConversableAgent,
    executor: ConversableAgent,
    name: Optional[str] = None,
    description: str,
) -> None:
    """Register a function to be proposed by an agent and executed for an executor.

    This function can be used instead of function decorators `@ConversationAgent.register_for_llm` and
    `@ConversationAgent.register_for_execution`.

    Args:
        f: the function to be registered.
        caller: the agent calling the function, typically an instance of ConversableAgent.
        executor: the agent executing the function, typically an instance of UserProxy.
        name: name of the function. If None, the function name will be used (default: None).
        description: description of the function. The description is used by LLM to decode whether the function
            is called. Make sure the description is properly describing what the function does or it might not be
            called by LLM when needed.

    """
    f = caller.register_for_llm(name=name, description=description)(f)
    executor.register_for_execution(name=name)(f)<|MERGE_RESOLUTION|>--- conflicted
+++ resolved
@@ -85,11 +85,7 @@
         description: Optional[str] = None,
         chat_messages: Optional[Dict[Agent, List[Dict]]] = None,
         silent: Optional[bool] = None,
-<<<<<<< HEAD
-=======
         context_variables: Optional[Dict[str, Any]] = None,
-        response_format: Optional[BaseModel] = None,
->>>>>>> a366da3c
     ):
         """
         Args:
@@ -140,14 +136,10 @@
                 resume previous had conversations. Defaults to an empty chat history.
             silent (bool or None): (Experimental) whether to print the message sent. If None, will use the value of
                 silent in each function.
-<<<<<<< HEAD
-=======
             context_variables (dict or None): Context variables that provide a persistent context for the agent.
                 Note: Will maintain a reference to the passed in context variables (enabling a shared context)
                 Only used in Swarms at this stage:
                 https://ag2ai.github.io/ag2/docs/reference/agentchat/contrib/swarm_agent
-            response_format (BaseModel): Used to specify structured response format for the agent. Currently only available for the OpenAI client.
->>>>>>> a366da3c
         """
         # we change code_execution_config below and we have to make sure we don't change the input
         # in case of UserProxyAgent, without this we could even change the default value {}
