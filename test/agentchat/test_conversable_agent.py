--- conflicted
+++ resolved
@@ -1540,43 +1540,6 @@
     agent_no_context = ConversableAgent(name="no_context_agent", llm_config=False)
     assert agent_no_context._context_variables == {}
 
-<<<<<<< HEAD
-    # Test get_context_value
-    assert agent.get_context_value("test_key") == "test_value"
-    assert agent.get_context_value("number") == 42
-    assert agent.get_context_value("nested") == {"inner": "value"}
-    assert agent.get_context_value("non_existent") is None
-    assert agent.get_context_value("non_existent", default="default") == "default"
-
-    # Test set_context_value
-    agent.set_context_value("new_key", "new_value")
-    assert agent.get_context_value("new_key") == "new_value"
-
-    # Test overwriting existing value
-    agent.set_context_value("test_key", "updated_value")
-    assert agent.get_context_value("test_key") == "updated_value"
-
-    # Test set_context_values
-    new_values = {"bulk_key1": "bulk_value1", "bulk_key2": "bulk_value2", "test_key": "bulk_updated_value"}
-    agent.set_context_values(new_values)
-    assert agent.get_context_value("bulk_key1") == "bulk_value1"
-    assert agent.get_context_value("bulk_key2") == "bulk_value2"
-    assert agent.get_context_value("test_key") == "bulk_updated_value"
-
-    # Test pop_context_key
-    # Pop existing key
-    popped_value = agent.pop_context_key("bulk_key1")
-    assert popped_value == "bulk_value1"
-    assert agent.get_context_value("bulk_key1") is None
-
-    # Pop with default value
-    default_value = "default_value"
-    popped_default = agent.pop_context_key("non_existent", default=default_value)
-    assert popped_default == default_value
-
-    # Pop without default (should return None)
-    popped_none = agent.pop_context_key("another_non_existent")
-=======
     # Test get_context
     assert agent.get_context("test_key") == "test_value"
     assert agent.get_context("number") == 42
@@ -1612,7 +1575,6 @@
 
     # Pop without default (should return None)
     popped_none = agent.pop_context("another_non_existent")
->>>>>>> 16b6768f
     assert popped_none is None
 
     # Verify final state of context
