# Copyright (c) 2023 - 2024, Owners of https://github.com/ag2ai
#
# SPDX-License-Identifier: Apache-2.0
from typing import Any, Dict, List
from unittest.mock import MagicMock, patch

import pytest

from autogen.agentchat.contrib.swarm_agent import (
    __CONTEXT_VARIABLES_PARAM_NAME__,
    AFTER_WORK,
    ON_CONDITION,
    UPDATE_SYSTEM_MESSAGE,
    AfterWorkOption,
    SwarmAgent,
    SwarmResult,
    initiate_swarm_chat,
)
from autogen.agentchat.conversable_agent import ConversableAgent
from autogen.agentchat.user_proxy_agent import UserProxyAgent

TEST_MESSAGES = [{"role": "user", "content": "Initial message"}]


def test_swarm_agent_initialization():
    """Test SwarmAgent initialization with valid and invalid parameters"""

    # Invalid functions parameter
    with pytest.raises(TypeError):
        SwarmAgent("test_agent", functions="invalid")


def test_swarm_result():
    """Test SwarmResult initialization and string conversion"""
    # Valid initialization
    result = SwarmResult(values="test result")
    assert str(result) == "test result"
    assert result.context_variables == {}

    # Test with context variables
    context = {"key": "value"}
    result = SwarmResult(values="test", context_variables=context)
    assert result.context_variables == context

    # Test with agent
    agent = SwarmAgent("test")
    result = SwarmResult(values="test", agent=agent)
    assert result.agent == agent


def test_after_work_initialization():
    """Test AFTER_WORK initialization with different options"""
    # Test with AfterWorkOption
    after_work = AFTER_WORK(AfterWorkOption.TERMINATE)
    assert after_work.agent == AfterWorkOption.TERMINATE

    # Test with string
    after_work = AFTER_WORK("TERMINATE")
    assert after_work.agent == AfterWorkOption.TERMINATE

    # Test with SwarmAgent
    agent = SwarmAgent("test")
    after_work = AFTER_WORK(agent)
    assert after_work.agent == agent

    # Test with Callable
    def test_callable(x: int) -> SwarmAgent:
        return agent

    after_work = AFTER_WORK(test_callable)
    assert after_work.agent == test_callable

    # Test with invalid option
    with pytest.raises(ValueError):
        AFTER_WORK("INVALID_OPTION")


def test_on_condition():
    """Test ON_CONDITION initialization"""

    # Test with a ConversableAgent
    test_conversable_agent = ConversableAgent("test_conversable_agent")
    with pytest.raises(AssertionError, match="Agent must be a SwarmAgent"):
        _ = ON_CONDITION(agent=test_conversable_agent, condition="test condition")


def test_receiving_agent():
    """Test the receiving agent based on various starting messages"""

    # 1. Test with a single message - should always be the initial agent
    messages_one_no_name = [{"role": "user", "content": "Initial message"}]

    test_initial_agent = SwarmAgent("InitialAgent")

    # Test the chat
    chat_result, context_vars, last_speaker = initiate_swarm_chat(
        initial_agent=test_initial_agent, messages=messages_one_no_name, agents=[test_initial_agent]
    )

    # Make sure the first speaker (second message) is the initialagent
    assert "name" not in chat_result.chat_history[0]  # _User should not exist
    assert chat_result.chat_history[1].get("name") == "InitialAgent"

    # 2. Test with a single message from an existing agent (should still be initial agent)
    test_second_agent = SwarmAgent("SecondAgent")

    messages_one_w_name = [{"role": "user", "content": "Initial message", "name": "SecondAgent"}]

    # Test the chat
    chat_result, context_vars, last_speaker = initiate_swarm_chat(
        initial_agent=test_initial_agent, messages=messages_one_w_name, agents=[test_initial_agent, test_second_agent]
    )

    assert chat_result.chat_history[0].get("name") == "SecondAgent"
    assert chat_result.chat_history[1].get("name") == "InitialAgent"

    # 3. Test with a single message from a user agent, user passed in

    test_user = UserProxyAgent("MyUser")

    messages_one_w_name = [{"role": "user", "content": "Initial message", "name": "MyUser"}]

    # Test the chat
    chat_result, context_vars, last_speaker = initiate_swarm_chat(
        initial_agent=test_second_agent,
        user_agent=test_user,
        messages=messages_one_w_name,
        agents=[test_initial_agent, test_second_agent],
    )

    assert chat_result.chat_history[0].get("name") == "MyUser"  # Should persist
    assert chat_result.chat_history[1].get("name") == "SecondAgent"


def test_resume_speaker():
    """Tests resumption of chat with multiple messages"""

    test_initial_agent = SwarmAgent("InitialAgent")
    test_second_agent = SwarmAgent("SecondAgent")

    # For multiple messages, last agent initiates the chat
    multiple_messages = [
        {"role": "user", "content": "First message"},
        {"role": "assistant", "name": "InitialAgent", "content": "Second message"},
        {"role": "assistant", "name": "SecondAgent", "content": "Third message"},
    ]

    # Patch initiate_chat on agents so we can monitor which started the conversation
    with patch.object(test_initial_agent, "initiate_chat") as mock_initial_chat, patch.object(
        test_second_agent, "initiate_chat"
    ) as mock_second_chat:

        mock_chat_result = MagicMock()
        mock_chat_result.chat_history = multiple_messages

        # Set up the return value for the mock that will be called
        mock_second_chat.return_value = mock_chat_result

        # Run the function
        chat_result, context_vars, last_speaker = initiate_swarm_chat(
            initial_agent=test_initial_agent, messages=multiple_messages, agents=[test_initial_agent, test_second_agent]
        )

        # Ensure the second agent initiated the chat
        mock_second_chat.assert_called_once()

        # And it wasn't the initial_agent's agent
        mock_initial_chat.assert_not_called()


def test_after_work_options():
    """Test different after work options"""

    agent1 = SwarmAgent("agent1")
    agent2 = SwarmAgent("agent2")
    user_agent = UserProxyAgent("test_user")

    # Fake generate_oai_reply
    def mock_generate_oai_reply(*args, **kwargs):
        return True, "This is a mock response from the agent."

    # Mock LLM responses
    agent1.register_reply([ConversableAgent, None], mock_generate_oai_reply)
    agent2.register_reply([ConversableAgent, None], mock_generate_oai_reply)

    # 1. Test TERMINATE
    agent1.after_work = AFTER_WORK(AfterWorkOption.TERMINATE)
    chat_result, context_vars, last_speaker = initiate_swarm_chat(
        initial_agent=agent1, messages=TEST_MESSAGES, agents=[agent1, agent2]
    )
    assert last_speaker == agent1

    # 2. Test REVERT_TO_USER
    agent1.after_work = AFTER_WORK(AfterWorkOption.REVERT_TO_USER)

    test_messages = [
        {"role": "user", "content": "Initial message"},
        {"role": "assistant", "name": "agent1", "content": "Response"},
    ]

    with patch("builtins.input", return_value="continue"):
        chat_result, context_vars, last_speaker = initiate_swarm_chat(
            initial_agent=agent1, messages=test_messages, agents=[agent1, agent2], user_agent=user_agent, max_rounds=4
        )

    # Ensure that after agent1 is finished, it goes to user (4th message)
    assert chat_result.chat_history[3]["name"] == "test_user"

    # 3. Test STAY
    agent1.after_work = AFTER_WORK(AfterWorkOption.STAY)
    chat_result, context_vars, last_speaker = initiate_swarm_chat(
        initial_agent=agent1, messages=test_messages, agents=[agent1, agent2], max_rounds=4
    )

    # Stay on agent1
    assert chat_result.chat_history[3]["name"] == "agent1"

    # 4. Test Callable

    # Transfer to agent2
    def test_callable(last_speaker, messages, groupchat, context_variables):
        return agent2

    agent1.after_work = AFTER_WORK(test_callable)

    chat_result, context_vars, last_speaker = initiate_swarm_chat(
        initial_agent=agent1, messages=test_messages, agents=[agent1, agent2], max_rounds=4
    )

    # We should have transferred to agent2 after agent1 has finished
    assert chat_result.chat_history[3]["name"] == "agent2"


def test_on_condition_handoff():
    """Test ON_CONDITION in handoffs"""

    testing_llm_config = {
        "config_list": [
            {
                "model": "gpt-4o",
                "api_key": "SAMPLE_API_KEY",
            }
        ]
    }

    agent1 = SwarmAgent("agent1", llm_config=testing_llm_config)
    agent2 = SwarmAgent("agent2", llm_config=testing_llm_config)

    agent1.register_hand_off(hand_to=ON_CONDITION(agent2, "always take me to agent 2"))

    # Fake generate_oai_reply
    def mock_generate_oai_reply(*args, **kwargs):
        return True, "This is a mock response from the agent."

    # Fake generate_oai_reply
    def mock_generate_oai_reply_tool(*args, **kwargs):
        return True, {
            "role": "assistant",
            "name": "agent1",
            "tool_calls": [{"type": "function", "function": {"name": "transfer_to_agent2"}}],
        }

    # Mock LLM responses
    agent1.register_reply([ConversableAgent, None], mock_generate_oai_reply_tool)
    agent2.register_reply([ConversableAgent, None], mock_generate_oai_reply)

    chat_result, context_vars, last_speaker = initiate_swarm_chat(
        initial_agent=agent1,
        messages=TEST_MESSAGES,
        agents=[agent1, agent2],
        max_rounds=5,
    )

    # We should have transferred to agent2 after agent1 has finished
    assert chat_result.chat_history[3]["name"] == "agent2"


def test_temporary_user_proxy():
    """Test that temporary user proxy agent name is cleared"""
    agent1 = SwarmAgent("agent1")
    agent2 = SwarmAgent("agent2")

    chat_result, context_vars, last_speaker = initiate_swarm_chat(
        initial_agent=agent1, messages=TEST_MESSAGES, agents=[agent1, agent2]
    )

    # Verify no message has name "_User"
    for message in chat_result.chat_history:
        assert message.get("name") != "_User"


def test_context_variables_updating_multi_tools():
    """Test context variables handling in tool calls"""

    testing_llm_config = {
        "config_list": [
            {
                "model": "gpt-4o",
                "api_key": "SAMPLE_API_KEY",
            }
        ]
    }

    # Starting context variable, this will increment in the swarm
    test_context_variables = {"my_key": 0}

    # Increment the context variable
    def test_func_1(context_variables: Dict[str, Any], param1: str) -> str:
        context_variables["my_key"] += 1
        return SwarmResult(values=f"Test 1 {param1}", context_variables=context_variables, agent=agent1)

    # Increment the context variable
    def test_func_2(context_variables: Dict[str, Any], param2: str) -> str:
        context_variables["my_key"] += 100
        return SwarmResult(values=f"Test 2 {param2}", context_variables=context_variables, agent=agent1)

    agent1 = SwarmAgent("agent1", llm_config=testing_llm_config)
    agent2 = SwarmAgent("agent2", functions=[test_func_1, test_func_2], llm_config=testing_llm_config)

    # Fake generate_oai_reply
    def mock_generate_oai_reply(*args, **kwargs):
        return True, "This is a mock response from the agent."

    # Fake generate_oai_reply
    def mock_generate_oai_reply_tool(*args, **kwargs):
        return True, {
            "role": "assistant",
            "name": "agent1",
            "tool_calls": [
                {"type": "function", "function": {"name": "test_func_1", "arguments": '{"param1": "test"}'}},
                {"type": "function", "function": {"name": "test_func_2", "arguments": '{"param2": "test"}'}},
            ],
        }

    # Mock LLM responses
    agent1.register_reply([ConversableAgent, None], mock_generate_oai_reply)
    agent2.register_reply([ConversableAgent, None], mock_generate_oai_reply_tool)

    chat_result, context_vars, last_speaker = initiate_swarm_chat(
        initial_agent=agent2,
        messages=TEST_MESSAGES,
        agents=[agent1, agent2],
        context_variables=test_context_variables,
        max_rounds=3,
    )

    # Ensure we've incremented the context variable
    # in both tools, updated values should traverse
    # 0 + 1 (func 1) + 100 (func 2) = 101
    assert context_vars["my_key"] == 101


def test_function_transfer():
    """Tests a function call that has a transfer to agent in the SwarmResult"""

    testing_llm_config = {
        "config_list": [
            {
                "model": "gpt-4o",
                "api_key": "SAMPLE_API_KEY",
            }
        ]
    }

    # Starting context variable, this will increment in the swarm
    test_context_variables = {"my_key": 0}

    # Increment the context variable
    def test_func_1(context_variables: Dict[str, Any], param1: str) -> str:
        context_variables["my_key"] += 1
        return SwarmResult(values=f"Test 1 {param1}", context_variables=context_variables, agent=agent1)

    agent1 = SwarmAgent("agent1", llm_config=testing_llm_config)
    agent2 = SwarmAgent("agent2", functions=[test_func_1], llm_config=testing_llm_config)

    # Fake generate_oai_reply
    def mock_generate_oai_reply(*args, **kwargs):
        return True, "This is a mock response from the agent."

    # Fake generate_oai_reply
    def mock_generate_oai_reply_tool(*args, **kwargs):
        return True, {
            "role": "assistant",
            "name": "agent1",
            "tool_calls": [
                {"type": "function", "function": {"name": "test_func_1", "arguments": '{"param1": "test"}'}},
            ],
        }

    # Mock LLM responses
    agent1.register_reply([ConversableAgent, None], mock_generate_oai_reply)
    agent2.register_reply([ConversableAgent, None], mock_generate_oai_reply_tool)

    chat_result, context_vars, last_speaker = initiate_swarm_chat(
        initial_agent=agent2,
        messages=TEST_MESSAGES,
        agents=[agent1, agent2],
        context_variables=test_context_variables,
        max_rounds=4,
    )

    assert chat_result.chat_history[3]["name"] == "agent1"


def test_invalid_parameters():
    """Test various invalid parameter combinations"""
    agent1 = SwarmAgent("agent1")
    agent2 = SwarmAgent("agent2")

    # Test invalid initial agent type
    with pytest.raises(AssertionError):
        initiate_swarm_chat(initial_agent="not_an_agent", messages=TEST_MESSAGES, agents=[agent1, agent2])

    # Test invalid agents list
    with pytest.raises(AssertionError):
        initiate_swarm_chat(initial_agent=agent1, messages=TEST_MESSAGES, agents=["not_an_agent", agent2])

    # Test invalid after_work type
    with pytest.raises(ValueError):
        initiate_swarm_chat(initial_agent=agent1, messages=TEST_MESSAGES, agents=[agent1, agent2], after_work="invalid")


def test_non_swarm_in_hand_off():
    """Test that SwarmAgents in the group chat are the only agents in hand-offs"""

    agent1 = SwarmAgent("agent1")
    bad_agent = ConversableAgent("bad_agent")

    with pytest.raises(AssertionError, match="Invalid After Work value"):
        agent1.register_hand_off(hand_to=AFTER_WORK(bad_agent))

    with pytest.raises(AssertionError, match="Agent must be a SwarmAgent"):
        agent1.register_hand_off(hand_to=ON_CONDITION(bad_agent, "Testing"))

    with pytest.raises(ValueError, match="hand_to must be a list of ON_CONDITION or AFTER_WORK"):
        agent1.register_hand_off(0)


def test_initialization():
    """Test initiate_swarm_chat"""

    agent1 = SwarmAgent("agent1")
    agent2 = SwarmAgent("agent2")
    agent3 = SwarmAgent("agent3")
    bad_agent = ConversableAgent("bad_agent")

    with pytest.raises(AssertionError, match="Agents must be a list of SwarmAgents"):
        chat_result, context_vars, last_speaker = initiate_swarm_chat(
            initial_agent=agent2, messages=TEST_MESSAGES, agents=[agent1, agent2, bad_agent], max_rounds=3
        )

    with pytest.raises(AssertionError, match="initial_agent must be a SwarmAgent"):
        chat_result, context_vars, last_speaker = initiate_swarm_chat(
            initial_agent=bad_agent, messages=TEST_MESSAGES, agents=[agent1, agent2], max_rounds=3
        )

    agent1.register_hand_off(hand_to=AFTER_WORK(agent3))

    with pytest.raises(AssertionError, match="Agent in hand-off must be in the agents list"):
        chat_result, context_vars, last_speaker = initiate_swarm_chat(
            initial_agent=agent1, messages=TEST_MESSAGES, agents=[agent1, agent2], max_rounds=3
        )


<<<<<<< HEAD
def test_update_system_message():
    """Tests the update_agent_before_reply functionality with multiple scenarios"""

    # Test container to capture system messages
    class MessageContainer:
        def __init__(self):
            self.captured_sys_message = ""

    message_container = MessageContainer()

    # 1. Test with a callable function
    def custom_update_function(context_variables: Dict[str, Any], messages: List[Dict]) -> str:
        return f"System message with {context_variables['test_var']} and {len(messages)} messages"

    # 2. Test with a string template
    template_message = "Template message with {test_var}"

    # Create agents with different update configurations
    agent1 = SwarmAgent("agent1", update_agent_before_reply=UPDATE_SYSTEM_MESSAGE(custom_update_function))

    agent2 = SwarmAgent("agent2", update_agent_before_reply=UPDATE_SYSTEM_MESSAGE(template_message))

    # Mock the reply function to capture the system message
    def mock_generate_oai_reply(*args, **kwargs):
        # Capture the system message for verification
        message_container.captured_sys_message = args[0]._oai_system_message[0]["content"]
        return True, "Mock response"

    # Register mock reply for both agents
    agent1.register_reply([ConversableAgent, None], mock_generate_oai_reply)
    agent2.register_reply([ConversableAgent, None], mock_generate_oai_reply)

    # Test context and messages
    test_context = {"test_var": "test_value"}
    test_messages = [{"role": "user", "content": "Test message"}]

    # Run chat with first agent (using callable function)
    chat_result1, context_vars1, last_speaker1 = initiate_swarm_chat(
        initial_agent=agent1, messages=test_messages, agents=[agent1], context_variables=test_context, max_rounds=2
    )

    # Verify callable function result
    assert message_container.captured_sys_message == "System message with test_value and 1 messages"

    # Reset captured message
    message_container.captured_sys_message = ""

    # Run chat with second agent (using string template)
    chat_result2, context_vars2, last_speaker2 = initiate_swarm_chat(
        initial_agent=agent2, messages=test_messages, agents=[agent2], context_variables=test_context, max_rounds=2
    )

    # Verify template result
    assert message_container.captured_sys_message == "Template message with test_value"

    # Test invalid update function
    with pytest.raises(ValueError, match="Update function must be either a string or a callable"):
        SwarmAgent("agent3", update_agent_before_reply=UPDATE_SYSTEM_MESSAGE(123))

    # Test invalid callable (wrong number of parameters)
    def invalid_update_function(context_variables):
        return "Invalid function"

    with pytest.raises(ValueError, match="Update function must accept two parameters"):
        SwarmAgent("agent4", update_agent_before_reply=UPDATE_SYSTEM_MESSAGE(invalid_update_function))

    # Test invalid callable (wrong return type)
    def invalid_return_function(context_variables, messages) -> dict:
        return {}

    with pytest.raises(ValueError, match="Update function must return a string"):
        SwarmAgent("agent5", update_agent_before_reply=UPDATE_SYSTEM_MESSAGE(invalid_return_function))

    # Test multiple update functions
    def another_update_function(context_variables: Dict[str, Any], messages: List[Dict]) -> str:
        return "Another update"

    agent6 = SwarmAgent(
        "agent6",
        update_agent_before_reply=[
            UPDATE_SYSTEM_MESSAGE(custom_update_function),
            UPDATE_SYSTEM_MESSAGE(another_update_function),
        ],
    )

    agent6.register_reply([ConversableAgent, None], mock_generate_oai_reply)

    chat_result6, context_vars6, last_speaker6 = initiate_swarm_chat(
        initial_agent=agent6, messages=test_messages, agents=[agent6], context_variables=test_context, max_rounds=2
    )

    # Verify last update function took effect
    assert message_container.captured_sys_message == "Another update"
=======
def test_string_agent_params_for_transfer():
    """Test that string agent parameters are handled correctly without using real LLMs."""
    # Define test configuration
    testing_llm_config = {
        "config_list": [
            {
                "model": "gpt-4o",
                "api_key": "SAMPLE_API_KEY",
            }
        ]
    }

    # Define a simple function for testing
    def hello_world(context_variables: dict) -> SwarmResult:
        value = "Hello, World!"
        return SwarmResult(values=value, context_variables=context_variables, agent="agent_2")

    # Create SwarmAgent instances
    agent_1 = SwarmAgent(
        name="agent_1",
        system_message="Your task is to call hello_world() function.",
        llm_config=testing_llm_config,
        functions=[hello_world],
    )
    agent_2 = SwarmAgent(
        name="agent_2",
        system_message="Your task is to let the user know what the previous agent said.",
        llm_config=testing_llm_config,
    )

    # Mock LLM responses
    def mock_generate_oai_reply_agent1(*args, **kwargs):
        return True, {
            "role": "assistant",
            "name": "agent_1",
            "tool_calls": [{"type": "function", "function": {"name": "hello_world", "arguments": "{}"}}],
            "content": "I will call the hello_world function.",
        }

    def mock_generate_oai_reply_agent2(*args, **kwargs):
        return True, {
            "role": "assistant",
            "name": "agent_2",
            "content": "The previous agent called hello_world and got: Hello, World!",
        }

    # Register mock responses
    agent_1.register_reply([ConversableAgent, None], mock_generate_oai_reply_agent1)
    agent_2.register_reply([ConversableAgent, None], mock_generate_oai_reply_agent2)

    # Initiate the swarm chat
    chat_result, final_context, last_active_agent = initiate_swarm_chat(
        initial_agent=agent_1,
        agents=[agent_1, agent_2],
        context_variables={},
        messages="Begin by calling the hello_world() function.",
        after_work=AFTER_WORK(AfterWorkOption.TERMINATE),
        max_rounds=5,
    )

    # Assertions to verify the behavior
    assert chat_result.chat_history[3]["name"] == "agent_2"
    assert last_active_agent.name == "agent_2"

    # Define a simple function for testing
    def hello_world(context_variables: dict) -> SwarmResult:
        value = "Hello, World!"
        return SwarmResult(values=value, context_variables=context_variables, agent="agent_unknown")

    agent_1 = SwarmAgent(
        name="agent_1",
        system_message="Your task is to call hello_world() function.",
        llm_config=testing_llm_config,
        functions=[hello_world],
    )
    agent_2 = SwarmAgent(
        name="agent_2",
        system_message="Your task is to let the user know what the previous agent said.",
        llm_config=testing_llm_config,
    )

    # Register mock responses
    agent_1.register_reply([ConversableAgent, None], mock_generate_oai_reply_agent1)
    agent_2.register_reply([ConversableAgent, None], mock_generate_oai_reply_agent2)

    with pytest.raises(
        ValueError, match="No agent found with the name 'agent_unknown'. Ensure the agent exists in the swarm."
    ):
        chat_result, final_context, last_active_agent = initiate_swarm_chat(
            initial_agent=agent_1,
            agents=[agent_1, agent_2],
            context_variables={},
            messages="Begin by calling the hello_world() function.",
            after_work=AFTER_WORK(AfterWorkOption.TERMINATE),
            max_rounds=5,
        )
>>>>>>> 321e833d


if __name__ == "__main__":
    pytest.main([__file__])<|MERGE_RESOLUTION|>--- conflicted
+++ resolved
@@ -462,7 +462,6 @@
         )
 
 
-<<<<<<< HEAD
 def test_update_system_message():
     """Tests the update_agent_before_reply functionality with multiple scenarios"""
 
@@ -556,7 +555,7 @@
 
     # Verify last update function took effect
     assert message_container.captured_sys_message == "Another update"
-=======
+
 def test_string_agent_params_for_transfer():
     """Test that string agent parameters are handled correctly without using real LLMs."""
     # Define test configuration
@@ -653,7 +652,6 @@
             after_work=AFTER_WORK(AfterWorkOption.TERMINATE),
             max_rounds=5,
         )
->>>>>>> 321e833d
 
 
 if __name__ == "__main__":
